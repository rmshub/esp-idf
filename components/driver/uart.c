// Copyright 2015-2016 Espressif Systems (Shanghai) PTE LTD
//
// Licensed under the Apache License, Version 2.0 (the "License");
// you may not use this file except in compliance with the License.
// You may obtain a copy of the License at

//     http://www.apache.org/licenses/LICENSE-2.0
//
// Unless required by applicable law or agreed to in writing, software
// distributed under the License is distributed on an "AS IS" BASIS,
// WITHOUT WARRANTIES OR CONDITIONS OF ANY KIND, either express or implied.
// See the License for the specific language governing permissions and
// limitations under the License.
#include <string.h>
#include "esp_types.h"
#include "esp_attr.h"
#include "esp_intr_alloc.h"
#include "esp_log.h"
#include "esp_err.h"
#include "malloc.h"
#include "freertos/FreeRTOS.h"
#include "freertos/semphr.h"
#include "freertos/xtensa_api.h"
#include "freertos/task.h"
#include "freertos/ringbuf.h"
#include "soc/uart_periph.h"
#include "driver/uart.h"
#include "driver/gpio.h"
#include "driver/uart_select.h"
#include "sdkconfig.h"
#if CONFIG_IDF_TARGET_ESP32
#include "esp32/clk.h"
#elif CONFIG_IDF_TARGET_ESP32S2BETA
#include "esp32s2beta/clk.h"
#endif

#define UART_NUM SOC_UART_NUM

#define UART_NUM SOC_UART_NUM

#define XOFF (char)0x13
#define XON (char)0x11

static const char *UART_TAG = "uart";
#define UART_CHECK(a, str, ret_val) \
    if (!(a)) { \
        ESP_LOGE(UART_TAG,"%s(%d): %s", __FUNCTION__, __LINE__, str); \
        return (ret_val); \
    }

#define UART_EMPTY_THRESH_DEFAULT  (10)
#define UART_FULL_THRESH_DEFAULT  (120)
#define UART_TOUT_THRESH_DEFAULT   (10)
#define UART_CLKDIV_FRAG_BIT_WIDTH  (3)
#define UART_TOUT_REF_FACTOR_DEFAULT (UART_CLK_FREQ/(REF_CLK_FREQ<<UART_CLKDIV_FRAG_BIT_WIDTH))
#define UART_TX_IDLE_NUM_DEFAULT   (0)
#define UART_PATTERN_DET_QLEN_DEFAULT (10)
#define UART_MIN_WAKEUP_THRESH      (2)

#define UART_ENTER_CRITICAL_ISR(mux)    portENTER_CRITICAL_ISR(mux)
#define UART_EXIT_CRITICAL_ISR(mux)     portEXIT_CRITICAL_ISR(mux)
#define UART_ENTER_CRITICAL(mux)    portENTER_CRITICAL(mux)
#define UART_EXIT_CRITICAL(mux)     portEXIT_CRITICAL(mux)

// Check actual UART mode set
#define UART_IS_MODE_SET(uart_number, mode) ((p_uart_obj[uart_number]->uart_mode == mode))

typedef struct {
    uart_event_type_t type;        /*!< UART TX data type */
    struct {
        int brk_len;
        size_t size;
        uint8_t data[0];
    } tx_data;
} uart_tx_data_t;

typedef struct {
    int wr;
    int rd;
    int len;
    int *data;
} uart_pat_rb_t;

typedef struct {
    uart_port_t uart_num;               /*!< UART port number*/
    int queue_size;                     /*!< UART event queue size*/
    QueueHandle_t xQueueUart;           /*!< UART queue handler*/
    intr_handle_t intr_handle;          /*!< UART interrupt handle*/
    uart_mode_t uart_mode;              /*!< UART controller actual mode set by uart_set_mode() */
    bool coll_det_flg;                  /*!< UART collision detection flag */

    //rx parameters
    int rx_buffered_len;                  /*!< UART cached data length */
    SemaphoreHandle_t rx_mux;           /*!< UART RX data mutex*/
    int rx_buf_size;                    /*!< RX ring buffer size */
    RingbufHandle_t rx_ring_buf;        /*!< RX ring buffer handler*/
    bool rx_buffer_full_flg;            /*!< RX ring buffer full flag. */
    int rx_cur_remain;                  /*!< Data number that waiting to be read out in ring buffer item*/
    uint8_t *rx_ptr;                    /*!< pointer to the current data in ring buffer*/
    uint8_t *rx_head_ptr;               /*!< pointer to the head of RX item*/
    uint8_t rx_data_buf[UART_FIFO_LEN]; /*!< Data buffer to stash FIFO data*/
    uint8_t rx_stash_len;               /*!< stashed data length.(When using flow control, after reading out FIFO data, if we fail to push to buffer, we can just stash them.) */
    uart_pat_rb_t rx_pattern_pos;

    //tx parameters
    SemaphoreHandle_t tx_fifo_sem;      /*!< UART TX FIFO semaphore*/
    SemaphoreHandle_t tx_mux;           /*!< UART TX mutex*/
    SemaphoreHandle_t tx_done_sem;      /*!< UART TX done semaphore*/
    SemaphoreHandle_t tx_brk_sem;       /*!< UART TX send break done semaphore*/
    int tx_buf_size;                    /*!< TX ring buffer size */
    RingbufHandle_t tx_ring_buf;        /*!< TX ring buffer handler*/
    bool tx_waiting_fifo;               /*!< this flag indicates that some task is waiting for FIFO empty interrupt, used to send all data without any data buffer*/
    uint8_t *tx_ptr;                    /*!< TX data pointer to push to FIFO in TX buffer mode*/
    uart_tx_data_t *tx_head;            /*!< TX data pointer to head of the current buffer in TX ring buffer*/
    uint32_t tx_len_tot;                /*!< Total length of current item in ring buffer*/
    uint32_t tx_len_cur;
    uint8_t tx_brk_flg;                 /*!< Flag to indicate to send a break signal in the end of the item sending procedure */
    uint8_t tx_brk_len;                 /*!< TX break signal cycle length/number */
    uint8_t tx_waiting_brk;             /*!< Flag to indicate that TX FIFO is ready to send break signal after FIFO is empty, do not push data into TX FIFO right now.*/
    uart_select_notif_callback_t uart_select_notif_callback; /*!< Notification about select() events */
} uart_obj_t;

static uart_obj_t *p_uart_obj[UART_NUM_MAX] = {0};
/* DRAM_ATTR is required to avoid UART array placed in flash, due to accessed from ISR */
static DRAM_ATTR uart_dev_t *const UART[UART_NUM_MAX] = {
    &UART0,
    &UART1,
#if UART_NUM > 2
    &UART2
#endif
};
static portMUX_TYPE uart_spinlock[UART_NUM_MAX] = {
    portMUX_INITIALIZER_UNLOCKED,
    portMUX_INITIALIZER_UNLOCKED,
#if UART_NUM > 2
    portMUX_INITIALIZER_UNLOCKED
#endif
};
static portMUX_TYPE uart_selectlock = portMUX_INITIALIZER_UNLOCKED;

esp_err_t uart_set_word_length(uart_port_t uart_num, uart_word_length_t data_bit)
{
    UART_CHECK((uart_num < UART_NUM_MAX), "uart_num error", ESP_FAIL);
    UART_CHECK((data_bit < UART_DATA_BITS_MAX), "data bit error", ESP_FAIL);
    UART_ENTER_CRITICAL(&uart_spinlock[uart_num]);
    UART[uart_num]->conf0.bit_num = data_bit;
    UART_EXIT_CRITICAL(&uart_spinlock[uart_num]);
    return ESP_OK;
}

esp_err_t uart_get_word_length(uart_port_t uart_num, uart_word_length_t *data_bit)
{
    UART_CHECK((uart_num < UART_NUM_MAX), "uart_num error", ESP_FAIL);
    *(data_bit) = UART[uart_num]->conf0.bit_num;
    return ESP_OK;
}

esp_err_t uart_set_stop_bits(uart_port_t uart_num, uart_stop_bits_t stop_bit)
{
    UART_CHECK((uart_num < UART_NUM_MAX), "uart_num error", ESP_FAIL);
    UART_CHECK((stop_bit < UART_STOP_BITS_MAX), "stop bit error", ESP_FAIL);

    UART_ENTER_CRITICAL(&uart_spinlock[uart_num]);
    //workaround for hardware bug, when uart stop bit set as 2-bit mode.
    if (stop_bit == UART_STOP_BITS_2) {
        stop_bit = UART_STOP_BITS_1;
        UART[uart_num]->rs485_conf.dl1_en = 1;
    } else {
        UART[uart_num]->rs485_conf.dl1_en = 0;
    }
    UART[uart_num]->conf0.stop_bit_num = stop_bit;
    UART_EXIT_CRITICAL(&uart_spinlock[uart_num]);
    return ESP_OK;
}

esp_err_t uart_get_stop_bits(uart_port_t uart_num, uart_stop_bits_t *stop_bit)
{
    UART_CHECK((uart_num < UART_NUM_MAX), "uart_num error", ESP_FAIL);
#if CONFIG_IDF_TARGET_ESP32
    //workaround for hardware bug, when uart stop bit set as 2-bit mode.
    if (UART[uart_num]->rs485_conf.dl1_en == 1 && UART[uart_num]->conf0.stop_bit_num == UART_STOP_BITS_1) {
        (*stop_bit) = UART_STOP_BITS_2;
    } else {
        (*stop_bit) = UART[uart_num]->conf0.stop_bit_num;
    }
#elif CONFIG_IDF_TARGET_ESP32S2BETA
    (*stop_bit) = UART[uart_num]->conf0.stop_bit_num;
#endif
    return ESP_OK;
}

esp_err_t uart_set_parity(uart_port_t uart_num, uart_parity_t parity_mode)
{
    UART_CHECK((uart_num < UART_NUM_MAX), "uart_num error", ESP_FAIL);
    UART_ENTER_CRITICAL(&uart_spinlock[uart_num]);
    UART[uart_num]->conf0.parity = parity_mode & 0x1;
    UART[uart_num]->conf0.parity_en = (parity_mode >> 1) & 0x1;
    UART_EXIT_CRITICAL(&uart_spinlock[uart_num]);
    return ESP_OK;
}

esp_err_t uart_get_parity(uart_port_t uart_num, uart_parity_t *parity_mode)
{
    UART_CHECK((uart_num < UART_NUM_MAX), "uart_num error", ESP_FAIL);
    int val = UART[uart_num]->conf0.val;
    if (val & UART_PARITY_EN_M) {
        if (val & UART_PARITY_M) {
            (*parity_mode) = UART_PARITY_ODD;
        } else {
            (*parity_mode) = UART_PARITY_EVEN;
        }
    } else {
        (*parity_mode) = UART_PARITY_DISABLE;
    }
    return ESP_OK;
}

esp_err_t uart_set_baudrate(uart_port_t uart_num, uint32_t baud_rate)
{
    UART_CHECK((uart_num < UART_NUM_MAX), "uart_num error", ESP_FAIL);
    esp_err_t ret = ESP_OK;
    UART_ENTER_CRITICAL(&uart_spinlock[uart_num]);
    int uart_clk_freq;
    if (UART[uart_num]->conf0.tick_ref_always_on == 0) {
        /* this UART has been configured to use REF_TICK */
        uart_clk_freq = REF_CLK_FREQ;
    } else {
        uart_clk_freq = esp_clk_apb_freq();
    }
    uint32_t clk_div = (((uart_clk_freq) << 4) / baud_rate);
    if (clk_div < 16) {
        /* baud rate is too high for this clock frequency */
        ret = ESP_ERR_INVALID_ARG;
    } else {
        UART[uart_num]->clk_div.div_int = clk_div >> 4;
        UART[uart_num]->clk_div.div_frag = clk_div & 0xf;
    }
    UART_EXIT_CRITICAL(&uart_spinlock[uart_num]);
    return ret;
}

esp_err_t uart_get_baudrate(uart_port_t uart_num, uint32_t *baudrate)
{
    UART_CHECK((uart_num < UART_NUM_MAX), "uart_num error", ESP_FAIL);
    UART_ENTER_CRITICAL(&uart_spinlock[uart_num]);
    uint32_t clk_div = (UART[uart_num]->clk_div.div_int << 4) | UART[uart_num]->clk_div.div_frag;
    UART_EXIT_CRITICAL(&uart_spinlock[uart_num]);
    uint32_t uart_clk_freq = esp_clk_apb_freq();
    if (UART[uart_num]->conf0.tick_ref_always_on == 0) {
        uart_clk_freq = REF_CLK_FREQ;
    }
    (*baudrate) = ((uart_clk_freq) << 4) / clk_div;
    return ESP_OK;
}

esp_err_t uart_set_line_inverse(uart_port_t uart_num, uint32_t inverse_mask)
{
    UART_CHECK((uart_num < UART_NUM_MAX), "uart_num error", ESP_FAIL);
    UART_CHECK((((inverse_mask & ~UART_LINE_INV_MASK) == 0) || (inverse_mask == 0)), "inverse_mask error", ESP_FAIL);
    UART_ENTER_CRITICAL(&uart_spinlock[uart_num]);
    CLEAR_PERI_REG_MASK(UART_CONF0_REG(uart_num), UART_LINE_INV_MASK);
    SET_PERI_REG_MASK(UART_CONF0_REG(uart_num), inverse_mask);
    UART_EXIT_CRITICAL(&uart_spinlock[uart_num]);
    return ESP_OK;
}

esp_err_t uart_set_sw_flow_ctrl(uart_port_t uart_num, bool enable,  uint8_t rx_thresh_xon,  uint8_t rx_thresh_xoff)
{
    UART_CHECK((uart_num < UART_NUM_MAX), "uart_num error", ESP_FAIL);
    UART_CHECK((rx_thresh_xon < UART_FIFO_LEN), "rx flow xon thresh error", ESP_FAIL);
    UART_CHECK((rx_thresh_xoff < UART_FIFO_LEN), "rx flow xon thresh error", ESP_FAIL);
    UART_ENTER_CRITICAL(&uart_spinlock[uart_num]);
    UART[uart_num]->flow_conf.sw_flow_con_en = enable ? 1 : 0;
    UART[uart_num]->flow_conf.xonoff_del = enable ? 1 : 0;
#if CONFIG_IDF_TARGET_ESP32
    UART[uart_num]->swfc_conf.xon_threshold =  rx_thresh_xon;
    UART[uart_num]->swfc_conf.xoff_threshold =  rx_thresh_xoff;
    UART[uart_num]->swfc_conf.xon_char = XON;
    UART[uart_num]->swfc_conf.xoff_char = XOFF;
#elif CONFIG_IDF_TARGET_ESP32S2BETA
    UART[uart_num]->swfc_conf1.xon_threshold =  rx_thresh_xon;
    UART[uart_num]->swfc_conf0.xoff_threshold =  rx_thresh_xoff;
    UART[uart_num]->swfc_conf1.xon_char = XON;
    UART[uart_num]->swfc_conf0.xoff_char = XOFF;
#endif
    UART_EXIT_CRITICAL(&uart_spinlock[uart_num]);
    return ESP_OK;
}

//only when UART_HW_FLOWCTRL_RTS is set , will the rx_thresh value be set.
esp_err_t uart_set_hw_flow_ctrl(uart_port_t uart_num, uart_hw_flowcontrol_t flow_ctrl, uint8_t rx_thresh)
{
    UART_CHECK((uart_num < UART_NUM_MAX), "uart_num error", ESP_FAIL);
    UART_CHECK((rx_thresh < UART_FIFO_LEN), "rx flow thresh error", ESP_FAIL);
    UART_CHECK((flow_ctrl < UART_HW_FLOWCTRL_MAX), "hw_flowctrl mode error", ESP_FAIL);
    UART_ENTER_CRITICAL(&uart_spinlock[uart_num]);
    if (flow_ctrl & UART_HW_FLOWCTRL_RTS) {
#if CONFIG_IDF_TARGET_ESP32
        UART[uart_num]->conf1.rx_flow_thrhd = rx_thresh;
#elif CONFIG_IDF_TARGET_ESP32S2BETA
        UART[uart_num]->mem_conf.rx_flow_thrhd = rx_thresh;
#endif
        UART[uart_num]->conf1.rx_flow_en = 1;
    } else {
        UART[uart_num]->conf1.rx_flow_en = 0;
    }
    if (flow_ctrl & UART_HW_FLOWCTRL_CTS) {
        UART[uart_num]->conf0.tx_flow_en = 1;
    } else {
        UART[uart_num]->conf0.tx_flow_en = 0;
    }
    UART_EXIT_CRITICAL(&uart_spinlock[uart_num]);
    return ESP_OK;
}

esp_err_t uart_get_hw_flow_ctrl(uart_port_t uart_num, uart_hw_flowcontrol_t *flow_ctrl)
{
    UART_CHECK((uart_num < UART_NUM_MAX), "uart_num error", ESP_FAIL);
    uart_hw_flowcontrol_t val = UART_HW_FLOWCTRL_DISABLE;
    if (UART[uart_num]->conf1.rx_flow_en) {
        val |= UART_HW_FLOWCTRL_RTS;
    }
    if (UART[uart_num]->conf0.tx_flow_en) {
        val |= UART_HW_FLOWCTRL_CTS;
    }
    (*flow_ctrl) = val;
    return ESP_OK;
}

static esp_err_t uart_reset_rx_fifo(uart_port_t uart_num)
{
    UART_CHECK((uart_num < UART_NUM_MAX), "uart_num error", ESP_FAIL);
#if CONFIG_IDF_TARGET_ESP32
    //Due to hardware issue, we can not use fifo_rst to reset uart fifo.
    //See description about UART_TXFIFO_RST and UART_RXFIFO_RST in <<esp32_technical_reference_manual>> v2.6 or later.

    // we read the data out and make `fifo_len == 0 && rd_addr == wr_addr`.
    while (UART[uart_num]->status.rxfifo_cnt != 0 || (UART[uart_num]->mem_rx_status.wr_addr != UART[uart_num]->mem_rx_status.rd_addr)) {
        READ_PERI_REG(UART_FIFO_REG(uart_num));
    }
#elif CONFIG_IDF_TARGET_ESP32S2BETA
    UART[uart_num]->conf0.rxfifo_rst = 1;
    UART[uart_num]->conf0.rxfifo_rst = 0;
#endif
    return ESP_OK;
}

esp_err_t uart_clear_intr_status(uart_port_t uart_num, uint32_t clr_mask)
{
    UART_CHECK((uart_num < UART_NUM_MAX), "uart_num error", ESP_FAIL);
    //intr_clr register is write-only
    UART[uart_num]->int_clr.val = clr_mask;
    return ESP_OK;
}

esp_err_t uart_enable_intr_mask(uart_port_t uart_num, uint32_t enable_mask)
{
    UART_CHECK((uart_num < UART_NUM_MAX), "uart_num error", ESP_FAIL);
    UART_ENTER_CRITICAL(&uart_spinlock[uart_num]);
    SET_PERI_REG_MASK(UART_INT_CLR_REG(uart_num), enable_mask);
    SET_PERI_REG_MASK(UART_INT_ENA_REG(uart_num), enable_mask);
    UART_EXIT_CRITICAL(&uart_spinlock[uart_num]);
    return ESP_OK;
}

esp_err_t uart_disable_intr_mask(uart_port_t uart_num, uint32_t disable_mask)
{
    UART_CHECK((uart_num < UART_NUM_MAX), "uart_num error", ESP_FAIL);
    UART_ENTER_CRITICAL(&uart_spinlock[uart_num]);
    CLEAR_PERI_REG_MASK(UART_INT_ENA_REG(uart_num), disable_mask);
    UART_EXIT_CRITICAL(&uart_spinlock[uart_num]);
    return ESP_OK;
}

static void uart_disable_intr_mask_from_isr(uart_port_t uart_num, uint32_t disable_mask)
{
    UART_ENTER_CRITICAL_ISR(&uart_spinlock[uart_num]);
    CLEAR_PERI_REG_MASK(UART_INT_ENA_REG(uart_num), disable_mask);
    UART_EXIT_CRITICAL_ISR(&uart_spinlock[uart_num]);
}

static void uart_enable_intr_mask_from_isr(uart_port_t uart_num, uint32_t enable_mask)
{
    UART_ENTER_CRITICAL_ISR(&uart_spinlock[uart_num]);
    SET_PERI_REG_MASK(UART_INT_CLR_REG(uart_num), enable_mask);
    SET_PERI_REG_MASK(UART_INT_ENA_REG(uart_num), enable_mask);
    UART_EXIT_CRITICAL_ISR(&uart_spinlock[uart_num]);
}

static esp_err_t uart_pattern_link_free(uart_port_t uart_num)
{
    UART_CHECK((p_uart_obj[uart_num]), "uart driver error", ESP_FAIL);
    if (p_uart_obj[uart_num]->rx_pattern_pos.data != NULL) {
        int *pdata = p_uart_obj[uart_num]->rx_pattern_pos.data;
        UART_ENTER_CRITICAL(&uart_spinlock[uart_num]);
        p_uart_obj[uart_num]->rx_pattern_pos.data = NULL;
        p_uart_obj[uart_num]->rx_pattern_pos.wr = 0;
        p_uart_obj[uart_num]->rx_pattern_pos.rd = 0;
        UART_EXIT_CRITICAL(&uart_spinlock[uart_num]);
        free(pdata);
    }
    return ESP_OK;
}

static esp_err_t uart_pattern_enqueue(uart_port_t uart_num, int pos)
{
    UART_CHECK((p_uart_obj[uart_num]), "uart driver error", ESP_FAIL);
    esp_err_t ret = ESP_OK;
    UART_ENTER_CRITICAL(&uart_spinlock[uart_num]);
    uart_pat_rb_t *p_pos = &p_uart_obj[uart_num]->rx_pattern_pos;
    int next = p_pos->wr + 1;
    if (next >= p_pos->len) {
        next = 0;
    }
    if (next == p_pos->rd) {
        ESP_EARLY_LOGW(UART_TAG, "Fail to enqueue pattern position, pattern queue is full.");
        ret = ESP_FAIL;
    } else {
        p_pos->data[p_pos->wr] = pos;
        p_pos->wr = next;
        ret = ESP_OK;
    }
    UART_EXIT_CRITICAL(&uart_spinlock[uart_num]);
    return ret;
}

static esp_err_t uart_pattern_dequeue(uart_port_t uart_num)
{
    UART_CHECK((p_uart_obj[uart_num]), "uart driver error", ESP_FAIL);
    if (p_uart_obj[uart_num]->rx_pattern_pos.data == NULL) {
        return ESP_ERR_INVALID_STATE;
    } else {
        esp_err_t ret = ESP_OK;
        UART_ENTER_CRITICAL(&uart_spinlock[uart_num]);
        uart_pat_rb_t *p_pos = &p_uart_obj[uart_num]->rx_pattern_pos;
        if (p_pos->rd == p_pos->wr) {
            ret = ESP_FAIL;
        } else {
            p_pos->rd++;
        }
        if (p_pos->rd >= p_pos->len) {
            p_pos->rd = 0;
        }
        UART_EXIT_CRITICAL(&uart_spinlock[uart_num]);
        return ret;
    }
}

static esp_err_t uart_pattern_queue_update(uart_port_t uart_num, int diff_len)
{
    UART_CHECK((p_uart_obj[uart_num]), "uart driver error", ESP_FAIL);
    UART_ENTER_CRITICAL(&uart_spinlock[uart_num]);
    uart_pat_rb_t *p_pos = &p_uart_obj[uart_num]->rx_pattern_pos;
    int rd = p_pos->rd;
    while (rd != p_pos->wr) {
        p_pos->data[rd] -= diff_len;
        int rd_rec = rd;
        rd ++;
        if (rd >= p_pos->len) {
            rd = 0;
        }
        if (p_pos->data[rd_rec] < 0) {
            p_pos->rd = rd;
        }
    }
    UART_EXIT_CRITICAL(&uart_spinlock[uart_num]);
    return ESP_OK;
}

int uart_pattern_pop_pos(uart_port_t uart_num)
{
    UART_CHECK((p_uart_obj[uart_num]), "uart driver error", (-1));
    UART_ENTER_CRITICAL(&uart_spinlock[uart_num]);
    uart_pat_rb_t *pat_pos = &p_uart_obj[uart_num]->rx_pattern_pos;
    int pos = -1;
    if (pat_pos != NULL && pat_pos->rd != pat_pos->wr) {
        pos = pat_pos->data[pat_pos->rd];
        uart_pattern_dequeue(uart_num);
    }
    UART_EXIT_CRITICAL(&uart_spinlock[uart_num]);
    return pos;
}

int uart_pattern_get_pos(uart_port_t uart_num)
{
    UART_CHECK((p_uart_obj[uart_num]), "uart driver error", (-1));
    UART_ENTER_CRITICAL(&uart_spinlock[uart_num]);
    uart_pat_rb_t *pat_pos = &p_uart_obj[uart_num]->rx_pattern_pos;
    int pos = -1;
    if (pat_pos != NULL && pat_pos->rd != pat_pos->wr) {
        pos = pat_pos->data[pat_pos->rd];
    }
    UART_EXIT_CRITICAL(&uart_spinlock[uart_num]);
    return pos;
}

esp_err_t uart_pattern_queue_reset(uart_port_t uart_num, int queue_length)
{
    UART_CHECK((uart_num < UART_NUM_MAX), "uart_num error", ESP_FAIL);
    UART_CHECK((p_uart_obj[uart_num]), "uart driver error", ESP_ERR_INVALID_STATE);

    int *pdata = (int *) malloc(queue_length * sizeof(int));
    if (pdata == NULL) {
        return ESP_ERR_NO_MEM;
    }
    UART_ENTER_CRITICAL(&uart_spinlock[uart_num]);
    int *ptmp = p_uart_obj[uart_num]->rx_pattern_pos.data;
    p_uart_obj[uart_num]->rx_pattern_pos.data = pdata;
    p_uart_obj[uart_num]->rx_pattern_pos.len = queue_length;
    p_uart_obj[uart_num]->rx_pattern_pos.rd = 0;
    p_uart_obj[uart_num]->rx_pattern_pos.wr = 0;
    UART_EXIT_CRITICAL(&uart_spinlock[uart_num]);
    free(ptmp);
    return ESP_OK;
}

#if CONFIG_IDF_TARGET_ESP32
esp_err_t uart_enable_pattern_det_intr(uart_port_t uart_num, char pattern_chr, uint8_t chr_num, int chr_tout, int post_idle, int pre_idle)
{
    //This function is deprecated, please use uart_enable_pattern_det_baud_intr instead.
    UART_CHECK((uart_num < UART_NUM_MAX), "uart_num error", ESP_FAIL);
    UART_CHECK(chr_tout >= 0 && chr_tout <= UART_RX_GAP_TOUT_V, "uart pattern set error\n", ESP_FAIL);
    UART_CHECK(post_idle >= 0 && post_idle <= UART_POST_IDLE_NUM_V, "uart pattern set error\n", ESP_FAIL);
    UART_CHECK(pre_idle >= 0 && pre_idle <= UART_PRE_IDLE_NUM_V, "uart pattern set error\n", ESP_FAIL);
    UART[uart_num]->at_cmd_char.data = pattern_chr;
    UART[uart_num]->at_cmd_char.char_num = chr_num;
    UART[uart_num]->at_cmd_gaptout.rx_gap_tout = chr_tout;
    UART[uart_num]->at_cmd_postcnt.post_idle_num = post_idle;
    UART[uart_num]->at_cmd_precnt.pre_idle_num = pre_idle;
    return uart_enable_intr_mask(uart_num, UART_AT_CMD_CHAR_DET_INT_ENA_M);
}
#endif

esp_err_t uart_enable_pattern_det_baud_intr(uart_port_t uart_num, char pattern_chr, uint8_t chr_num, int chr_tout, int post_idle, int pre_idle)
{
    UART_CHECK((uart_num < UART_NUM_MAX), "uart_num error", ESP_FAIL);
    UART_CHECK(chr_tout >= 0 && chr_tout <= UART_RX_GAP_TOUT_V, "uart pattern set error\n", ESP_FAIL);
    UART_CHECK(post_idle >= 0 && post_idle <= UART_POST_IDLE_NUM_V, "uart pattern set error\n", ESP_FAIL);
    UART_CHECK(pre_idle >= 0 && pre_idle <= UART_PRE_IDLE_NUM_V, "uart pattern set error\n", ESP_FAIL);
    UART[uart_num]->at_cmd_char.data = pattern_chr;
    UART[uart_num]->at_cmd_char.char_num = chr_num;

#if CONFIG_IDF_TARGET_ESP32
    int apb_clk_freq = 0;
    uint32_t uart_baud = 0;
    uint32_t uart_div = 0;

    uart_get_baudrate(uart_num, &uart_baud);
    apb_clk_freq = esp_clk_apb_freq();
    uart_div = apb_clk_freq / uart_baud;

    UART[uart_num]->at_cmd_gaptout.rx_gap_tout = chr_tout * uart_div;
    UART[uart_num]->at_cmd_postcnt.post_idle_num = post_idle * uart_div;
    UART[uart_num]->at_cmd_precnt.pre_idle_num = pre_idle * uart_div;
#elif CONFIG_IDF_TARGET_ESP32S2BETA
    UART[uart_num]->at_cmd_gaptout.rx_gap_tout = chr_tout;
    UART[uart_num]->at_cmd_postcnt.post_idle_num = post_idle;
    UART[uart_num]->at_cmd_precnt.pre_idle_num = pre_idle;
#endif

    return uart_enable_intr_mask(uart_num, UART_AT_CMD_CHAR_DET_INT_ENA_M);
}

esp_err_t uart_disable_pattern_det_intr(uart_port_t uart_num)
{
    return uart_disable_intr_mask(uart_num, UART_AT_CMD_CHAR_DET_INT_ENA_M);
}

esp_err_t uart_enable_rx_intr(uart_port_t uart_num)
{
    return uart_enable_intr_mask(uart_num, UART_RXFIFO_FULL_INT_ENA | UART_RXFIFO_TOUT_INT_ENA);
}

esp_err_t uart_disable_rx_intr(uart_port_t uart_num)
{
    return uart_disable_intr_mask(uart_num, UART_RXFIFO_FULL_INT_ENA | UART_RXFIFO_TOUT_INT_ENA);
}

esp_err_t uart_disable_tx_intr(uart_port_t uart_num)
{
    return uart_disable_intr_mask(uart_num, UART_TXFIFO_EMPTY_INT_ENA);
}

esp_err_t uart_enable_tx_intr(uart_port_t uart_num, int enable, int thresh)
{
    UART_CHECK((uart_num < UART_NUM_MAX), "uart_num error", ESP_FAIL);
    UART_CHECK((thresh < UART_FIFO_LEN), "empty intr threshold error", ESP_FAIL);
    UART_ENTER_CRITICAL(&uart_spinlock[uart_num]);
    UART[uart_num]->int_clr.txfifo_empty = 1;
    UART[uart_num]->conf1.txfifo_empty_thrhd = thresh & UART_TXFIFO_EMPTY_THRHD_V;
    UART[uart_num]->int_ena.txfifo_empty = enable & 0x1;
    UART_EXIT_CRITICAL(&uart_spinlock[uart_num]);
    return ESP_OK;
}

esp_err_t uart_isr_register(uart_port_t uart_num, void (*fn)(void *), void *arg, int intr_alloc_flags,  uart_isr_handle_t *handle)
{
    int ret;
    UART_CHECK((uart_num < UART_NUM_MAX), "uart_num error", ESP_FAIL);
    UART_ENTER_CRITICAL(&uart_spinlock[uart_num]);
    switch(uart_num) {
        case UART_NUM_1:
            ret=esp_intr_alloc(ETS_UART1_INTR_SOURCE, intr_alloc_flags, fn, arg, handle);
            break;
#if UART_NUM > 2
        case UART_NUM_2:
            ret=esp_intr_alloc(ETS_UART2_INTR_SOURCE, intr_alloc_flags, fn, arg, handle);
            break;
#endif
        case UART_NUM_0:
            default:
            ret=esp_intr_alloc(ETS_UART0_INTR_SOURCE, intr_alloc_flags, fn, arg, handle);
            break;
    }
    UART_EXIT_CRITICAL(&uart_spinlock[uart_num]);
    return ret;
}


esp_err_t uart_isr_free(uart_port_t uart_num)
{
    esp_err_t ret;
    UART_CHECK((uart_num < UART_NUM_MAX), "uart_num error", ESP_FAIL);
    if (p_uart_obj[uart_num]->intr_handle == NULL) {
        return ESP_ERR_INVALID_ARG;
    }
    UART_ENTER_CRITICAL(&uart_spinlock[uart_num]);
    ret = esp_intr_free(p_uart_obj[uart_num]->intr_handle);
    p_uart_obj[uart_num]->intr_handle = NULL;
    UART_EXIT_CRITICAL(&uart_spinlock[uart_num]);
    return ret;
}

//internal signal can be output to multiple GPIO pads
//only one GPIO pad can connect with input signal
esp_err_t uart_set_pin(uart_port_t uart_num, int tx_io_num, int rx_io_num, int rts_io_num, int cts_io_num)
{
    UART_CHECK((uart_num < UART_NUM_MAX), "uart_num error", ESP_FAIL);
    UART_CHECK((tx_io_num < 0 || (GPIO_IS_VALID_OUTPUT_GPIO(tx_io_num))), "tx_io_num error", ESP_FAIL);
    UART_CHECK((rx_io_num < 0 || (GPIO_IS_VALID_GPIO(rx_io_num))), "rx_io_num error", ESP_FAIL);
    UART_CHECK((rts_io_num < 0 || (GPIO_IS_VALID_OUTPUT_GPIO(rts_io_num))), "rts_io_num error", ESP_FAIL);
    UART_CHECK((cts_io_num < 0 || (GPIO_IS_VALID_GPIO(cts_io_num))), "cts_io_num error", ESP_FAIL);

    int tx_sig, rx_sig, rts_sig, cts_sig;
    switch(uart_num) {
        case UART_NUM_0:
            tx_sig = U0TXD_OUT_IDX;
            rx_sig = U0RXD_IN_IDX;
            rts_sig = U0RTS_OUT_IDX;
            cts_sig = U0CTS_IN_IDX;
            break;
        case UART_NUM_1:
            tx_sig = U1TXD_OUT_IDX;
            rx_sig = U1RXD_IN_IDX;
            rts_sig = U1RTS_OUT_IDX;
            cts_sig = U1CTS_IN_IDX;
            break;
#if UART_NUM > 2
        case UART_NUM_2:
            tx_sig = U2TXD_OUT_IDX;
            rx_sig = U2RXD_IN_IDX;
            rts_sig = U2RTS_OUT_IDX;
            cts_sig = U2CTS_IN_IDX;
            break;
#endif
        case UART_NUM_MAX:
            default:
            tx_sig = U0TXD_OUT_IDX;
            rx_sig = U0RXD_IN_IDX;
            rts_sig = U0RTS_OUT_IDX;
            cts_sig = U0CTS_IN_IDX;
            break;
    }
    if (tx_io_num >= 0) {
        PIN_FUNC_SELECT(GPIO_PIN_MUX_REG[tx_io_num], PIN_FUNC_GPIO);
        gpio_set_level(tx_io_num, 1);
        gpio_matrix_out(tx_io_num, tx_sig, 0, 0);
    }

    if (rx_io_num >= 0) {
        PIN_FUNC_SELECT(GPIO_PIN_MUX_REG[rx_io_num], PIN_FUNC_GPIO);
        gpio_set_pull_mode(rx_io_num, GPIO_PULLUP_ONLY);
        gpio_set_direction(rx_io_num, GPIO_MODE_INPUT);
        gpio_matrix_in(rx_io_num, rx_sig, 0);
    }
    if (rts_io_num >= 0) {
        PIN_FUNC_SELECT(GPIO_PIN_MUX_REG[rts_io_num], PIN_FUNC_GPIO);
        gpio_set_direction(rts_io_num, GPIO_MODE_OUTPUT);
        gpio_matrix_out(rts_io_num, rts_sig, 0, 0);
    }
    if (cts_io_num >= 0) {
        PIN_FUNC_SELECT(GPIO_PIN_MUX_REG[cts_io_num], PIN_FUNC_GPIO);
        gpio_set_pull_mode(cts_io_num, GPIO_PULLUP_ONLY);
        gpio_set_direction(cts_io_num, GPIO_MODE_INPUT);
        gpio_matrix_in(cts_io_num, cts_sig, 0);
    }
    return ESP_OK;
}

esp_err_t uart_set_rts(uart_port_t uart_num, int level)
{
    UART_CHECK((uart_num < UART_NUM_MAX), "uart_num error", ESP_FAIL);
    UART_CHECK((UART[uart_num]->conf1.rx_flow_en != 1), "disable hw flowctrl before using sw control", ESP_FAIL);
    UART_ENTER_CRITICAL(&uart_spinlock[uart_num]);
    UART[uart_num]->conf0.sw_rts = level & 0x1;
    UART_EXIT_CRITICAL(&uart_spinlock[uart_num]);
    return ESP_OK;
}

esp_err_t uart_set_dtr(uart_port_t uart_num, int level)
{
    UART_CHECK((uart_num < UART_NUM_MAX), "uart_num error", ESP_FAIL);
    UART_ENTER_CRITICAL(&uart_spinlock[uart_num]);
    UART[uart_num]->conf0.sw_dtr = level & 0x1;
    UART_EXIT_CRITICAL(&uart_spinlock[uart_num]);
    return ESP_OK;
}

esp_err_t uart_set_tx_idle_num(uart_port_t uart_num, uint16_t idle_num)
{
    UART_CHECK((uart_num < UART_NUM_MAX), "uart_num error", ESP_FAIL);
    UART_CHECK((idle_num <= UART_TX_IDLE_NUM_V), "uart idle num error", ESP_FAIL);

    UART_ENTER_CRITICAL(&uart_spinlock[uart_num]);
    UART[uart_num]->idle_conf.tx_idle_num = idle_num;
    UART_EXIT_CRITICAL(&uart_spinlock[uart_num]);
    return ESP_OK;
}

esp_err_t uart_param_config(uart_port_t uart_num, const uart_config_t *uart_config)
{
    esp_err_t r;
    UART_CHECK((uart_num < UART_NUM_MAX), "uart_num error", ESP_FAIL);
    UART_CHECK((uart_config), "param null", ESP_FAIL);
    if (uart_num == UART_NUM_0) {
        periph_module_enable(PERIPH_UART0_MODULE);
    } else if (uart_num == UART_NUM_1) {
        periph_module_enable(PERIPH_UART1_MODULE);
#if UART_NUM > 2
    } else if(uart_num == UART_NUM_2) {
        periph_module_enable(PERIPH_UART2_MODULE);
#endif
    }
    r = uart_set_hw_flow_ctrl(uart_num, uart_config->flow_ctrl, uart_config->rx_flow_ctrl_thresh);
    if (r != ESP_OK) {
        return r;
    }

    UART[uart_num]->conf0.val =
        (uart_config->parity << UART_PARITY_S)
        | (uart_config->data_bits << UART_BIT_NUM_S)
        | ((uart_config->flow_ctrl & UART_HW_FLOWCTRL_CTS) ? UART_TX_FLOW_EN : 0x0)
        | (uart_config->use_ref_tick ? 0 : UART_TICK_REF_ALWAYS_ON_M);

    r = uart_set_baudrate(uart_num, uart_config->baud_rate);
    if (r != ESP_OK) {
        return r;
    }
    r = uart_set_tx_idle_num(uart_num, UART_TX_IDLE_NUM_DEFAULT);
    if (r != ESP_OK) {
        return r;
    }
    r = uart_set_stop_bits(uart_num, uart_config->stop_bits);
    //A hardware reset does not reset the fifo,
    //so we need to reset the fifo manually.
    uart_reset_rx_fifo(uart_num);
    return r;
}

esp_err_t uart_intr_config(uart_port_t uart_num, const uart_intr_config_t *intr_conf)
{
    UART_CHECK((uart_num < UART_NUM_MAX), "uart_num error", ESP_FAIL);
    UART_CHECK((intr_conf), "param null", ESP_FAIL);
    UART_ENTER_CRITICAL(&uart_spinlock[uart_num]);
    UART[uart_num]->int_clr.val = UART_INTR_MASK;
    if (intr_conf->intr_enable_mask & UART_RXFIFO_TOUT_INT_ENA_M) {
#if CONFIG_IDF_TARGET_ESP32
        //Hardware issue workaround: when using ref_tick, the rx timeout threshold needs increase to 10 times.
        //T_ref = T_apb * APB_CLK/(REF_TICK << CLKDIV_FRAG_BIT_WIDTH)
        if(UART[uart_num]->conf0.tick_ref_always_on == 0) {
            UART[uart_num]->conf1.rx_tout_thrhd = (intr_conf->rx_timeout_thresh * UART_TOUT_REF_FACTOR_DEFAULT);
        } else {
            UART[uart_num]->conf1.rx_tout_thrhd = intr_conf->rx_timeout_thresh;
        }
#elif CONFIG_IDF_TARGET_ESP32S2BETA
        UART[uart_num]->mem_conf.rx_tout_thrhd = ((intr_conf->rx_timeout_thresh) & UART_RX_TOUT_THRHD_V);
#endif
        UART[uart_num]->conf1.rx_tout_en = 1;
    } else {
        UART[uart_num]->conf1.rx_tout_en = 0;
    }
    if (intr_conf->intr_enable_mask & UART_RXFIFO_FULL_INT_ENA_M) {
        UART[uart_num]->conf1.rxfifo_full_thrhd = intr_conf->rxfifo_full_thresh;
    }
    if (intr_conf->intr_enable_mask & UART_TXFIFO_EMPTY_INT_ENA_M) {
        UART[uart_num]->conf1.txfifo_empty_thrhd = intr_conf->txfifo_empty_intr_thresh;
    }
    UART[uart_num]->int_ena.val = intr_conf->intr_enable_mask;
    UART_EXIT_CRITICAL(&uart_spinlock[uart_num]);
    return ESP_OK;
}

static int uart_find_pattern_from_last(uint8_t *buf, int length, uint8_t pat_chr, int pat_num)
{
    int cnt = 0;
    int len = length;
    while (len >= 0) {
        if (buf[len] == pat_chr) {
            cnt++;
        } else {
            cnt = 0;
        }
        if (cnt >= pat_num) {
            break;
        }
        len --;
    }
    return len;
}

//internal isr handler for default driver code.
static void uart_rx_intr_handler_default(void *param)
{
    uart_obj_t *p_uart = (uart_obj_t *) param;
    uint8_t uart_num = p_uart->uart_num;
    uart_dev_t *uart_reg = UART[uart_num];
    int rx_fifo_len = 0;
    uint8_t buf_idx = 0;
    uint32_t uart_intr_status = 0;
    uart_event_t uart_event;
    portBASE_TYPE HPTaskAwoken = 0;
    static uint8_t pat_flg = 0;
    while(1) {
        uart_intr_status = uart_reg->int_st.val;
        // The `continue statement` may cause the interrupt to loop infinitely
        // we exit the interrupt here
        if(uart_intr_status == 0) {
            break;
        }
        uart_event.type = UART_EVENT_MAX;
        if (uart_intr_status & UART_TXFIFO_EMPTY_INT_ST_M) {
            uart_clear_intr_status(uart_num, UART_TXFIFO_EMPTY_INT_CLR_M);
            uart_disable_intr_mask_from_isr(uart_num, UART_TXFIFO_EMPTY_INT_ENA_M);
            if (p_uart->tx_waiting_brk) {
                continue;
            }
            //TX semaphore will only be used when tx_buf_size is zero.
            if (p_uart->tx_waiting_fifo == true && p_uart->tx_buf_size == 0) {
                p_uart->tx_waiting_fifo = false;
                xSemaphoreGiveFromISR(p_uart->tx_fifo_sem, &HPTaskAwoken);
            } else {
                //We don't use TX ring buffer, because the size is zero.
                if (p_uart->tx_buf_size == 0) {
                    continue;
                }
                int tx_fifo_rem = UART_FIFO_LEN - uart_reg->status.txfifo_cnt;
                bool en_tx_flg = false;
                //We need to put a loop here, in case all the buffer items are very short.
                //That would cause a watch_dog reset because empty interrupt happens so often.
                //Although this is a loop in ISR, this loop will execute at most 128 turns.
                while (tx_fifo_rem) {
                    if (p_uart->tx_len_tot == 0 || p_uart->tx_ptr == NULL || p_uart->tx_len_cur == 0) {
                        size_t size;
                        p_uart->tx_head = (uart_tx_data_t *) xRingbufferReceiveFromISR(p_uart->tx_ring_buf, &size);
                        if (p_uart->tx_head) {
                            //The first item is the data description
                            //Get the first item to get the data information
                            if (p_uart->tx_len_tot == 0) {
                                p_uart->tx_ptr = NULL;
                                p_uart->tx_len_tot = p_uart->tx_head->tx_data.size;
                                if (p_uart->tx_head->type == UART_DATA_BREAK) {
                                    p_uart->tx_brk_flg = 1;
                                    p_uart->tx_brk_len = p_uart->tx_head->tx_data.brk_len;
                                }
                                //We have saved the data description from the 1st item, return buffer.
                                vRingbufferReturnItemFromISR(p_uart->tx_ring_buf, p_uart->tx_head, &HPTaskAwoken);
                            }else if(p_uart->tx_ptr == NULL) {
                                //Update the TX item pointer, we will need this to return item to buffer.
                                p_uart->tx_ptr =  (uint8_t *) p_uart->tx_head;
                                en_tx_flg = true;
                                p_uart->tx_len_cur = size;
                            }
                        } else {
                            //Can not get data from ring buffer, return;
                            break;
                        }
                    }
                    if (p_uart->tx_len_tot > 0 && p_uart->tx_ptr && p_uart->tx_len_cur > 0) {
                        //To fill the TX FIFO.
                        int send_len = p_uart->tx_len_cur > tx_fifo_rem ? tx_fifo_rem : p_uart->tx_len_cur;
                        // Set RS485 RTS pin before transmission if the half duplex mode is enabled
                        if (UART_IS_MODE_SET(uart_num, UART_MODE_RS485_HALF_DUPLEX)) {
                            UART_ENTER_CRITICAL_ISR(&uart_spinlock[uart_num]);
                            uart_reg->conf0.sw_rts = 0;
                            uart_reg->int_ena.tx_done = 1;
                            UART_EXIT_CRITICAL_ISR(&uart_spinlock[uart_num]);
                        }
                        for (buf_idx = 0; buf_idx < send_len; buf_idx++) {
                            WRITE_PERI_REG(UART_FIFO_AHB_REG(uart_num),
                                           *(p_uart->tx_ptr++) & 0xff);
                        }
                        p_uart->tx_len_tot -= send_len;
                        p_uart->tx_len_cur -= send_len;
                        tx_fifo_rem -= send_len;
                        if (p_uart->tx_len_cur == 0) {
                            //Return item to ring buffer.
                            vRingbufferReturnItemFromISR(p_uart->tx_ring_buf, p_uart->tx_head, &HPTaskAwoken);
                            p_uart->tx_head = NULL;
                            p_uart->tx_ptr = NULL;
                            //Sending item done, now we need to send break if there is a record.
                            //Set TX break signal after FIFO is empty
                            if (p_uart->tx_len_tot == 0 && p_uart->tx_brk_flg == 1) {
                                UART_ENTER_CRITICAL_ISR(&uart_spinlock[uart_num]);
                                uart_reg->int_ena.tx_brk_done = 0;
                                uart_reg->idle_conf.tx_brk_num = p_uart->tx_brk_len;
                                uart_reg->conf0.txd_brk = 1;
                                uart_reg->int_clr.tx_brk_done = 1;
                                uart_reg->int_ena.tx_brk_done = 1;
                                UART_EXIT_CRITICAL_ISR(&uart_spinlock[uart_num]);
                                p_uart->tx_waiting_brk = 1;
                                //do not enable TX empty interrupt
                                en_tx_flg = false;
                            } else {
                                //enable TX empty interrupt
                                en_tx_flg = true;
                            }
                        } else {
                            //enable TX empty interrupt
                            en_tx_flg = true;
                        }
                    }
                }
                if (en_tx_flg) {
                    uart_clear_intr_status(uart_num, UART_TXFIFO_EMPTY_INT_CLR_M);
                    uart_enable_intr_mask_from_isr(uart_num, UART_TXFIFO_EMPTY_INT_ENA_M);
                }
            }
        } else if ((uart_intr_status & UART_RXFIFO_TOUT_INT_ST_M)
                   || (uart_intr_status & UART_RXFIFO_FULL_INT_ST_M)
                   || (uart_intr_status & UART_AT_CMD_CHAR_DET_INT_ST_M)
                  ) {
            rx_fifo_len = uart_reg->status.rxfifo_cnt;
            if (pat_flg == 1) {
                uart_intr_status |= UART_AT_CMD_CHAR_DET_INT_ST_M;
                pat_flg = 0;
            }
            if (p_uart->rx_buffer_full_flg == false) {
                //We have to read out all data in RX FIFO to clear the interrupt signal
                for(buf_idx = 0; buf_idx < rx_fifo_len; buf_idx++) {
#if CONFIG_IDF_TARGET_ESP32
                    p_uart->rx_data_buf[buf_idx++] = uart_reg->fifo.rw_byte;
#elif CONFIG_IDF_TARGET_ESP32S2BETA
                    p_uart->rx_data_buf[buf_idx++] = READ_PERI_REG(UART_FIFO_AHB_REG(uart_num));
#endif
                }
                uint8_t pat_chr = uart_reg->at_cmd_char.data;
                int pat_num = uart_reg->at_cmd_char.char_num;
                int pat_idx = -1;

                //Get the buffer from the FIFO
                if (uart_intr_status & UART_AT_CMD_CHAR_DET_INT_ST_M) {
                    uart_clear_intr_status(uart_num, UART_AT_CMD_CHAR_DET_INT_CLR_M);
                    uart_event.type = UART_PATTERN_DET;
                    uart_event.size = rx_fifo_len;
                    pat_idx = uart_find_pattern_from_last(p_uart->rx_data_buf, rx_fifo_len - 1, pat_chr, pat_num);
                } else {
                    //After Copying the Data From FIFO ,Clear intr_status
                    uart_clear_intr_status(uart_num, UART_RXFIFO_TOUT_INT_CLR_M | UART_RXFIFO_FULL_INT_CLR_M);
                    uart_event.type = UART_DATA;
                    uart_event.size = rx_fifo_len;
                    UART_ENTER_CRITICAL_ISR(&uart_selectlock);
                    if (p_uart->uart_select_notif_callback) {
                        p_uart->uart_select_notif_callback(uart_num, UART_SELECT_READ_NOTIF, &HPTaskAwoken);
                    }
                    UART_EXIT_CRITICAL_ISR(&uart_selectlock);
                }
                p_uart->rx_stash_len = rx_fifo_len;
                //If we fail to push data to ring buffer, we will have to stash the data, and send next time.
                //Mainly for applications that uses flow control or small ring buffer.
                if (pdFALSE == xRingbufferSendFromISR(p_uart->rx_ring_buf, p_uart->rx_data_buf, p_uart->rx_stash_len, &HPTaskAwoken)) {
                    p_uart->rx_buffer_full_flg = true;
                    uart_disable_intr_mask_from_isr(uart_num, UART_RXFIFO_TOUT_INT_ENA_M | UART_RXFIFO_FULL_INT_ENA_M);
                    if (uart_event.type == UART_PATTERN_DET) {
                        if (rx_fifo_len < pat_num) {
                            //some of the characters are read out in last interrupt
                            uart_pattern_enqueue(uart_num, p_uart->rx_buffered_len - (pat_num - rx_fifo_len));
                        } else {
                            uart_pattern_enqueue(uart_num,
                                                 pat_idx <= -1 ?
                                                 //can not find the pattern in buffer,
                                                 p_uart->rx_buffered_len + p_uart->rx_stash_len :
                                                 // find the pattern in buffer
                                                 p_uart->rx_buffered_len + pat_idx);
                        }
                        if ((p_uart->xQueueUart != NULL) && (pdFALSE == xQueueSendFromISR(p_uart->xQueueUart, (void * )&uart_event, &HPTaskAwoken))) {
                            ESP_EARLY_LOGV(UART_TAG, "UART event queue full");
                        }
                    }
                    uart_event.type = UART_BUFFER_FULL;
                } else {
                    UART_ENTER_CRITICAL_ISR(&uart_spinlock[uart_num]);
                    if (uart_intr_status & UART_AT_CMD_CHAR_DET_INT_ST_M) {
                        if (rx_fifo_len < pat_num) {
                            //some of the characters are read out in last interrupt
                            uart_pattern_enqueue(uart_num, p_uart->rx_buffered_len - (pat_num - rx_fifo_len));
                        } else if (pat_idx >= 0) {
                            // find pattern in statsh buffer.
                            uart_pattern_enqueue(uart_num, p_uart->rx_buffered_len + pat_idx);
                        }
                    }
                    p_uart->rx_buffered_len += p_uart->rx_stash_len;
                    UART_EXIT_CRITICAL_ISR(&uart_spinlock[uart_num]);
                }
            } else {
                uart_disable_intr_mask_from_isr(uart_num, UART_RXFIFO_FULL_INT_ENA_M | UART_RXFIFO_TOUT_INT_ENA_M);
                uart_clear_intr_status(uart_num, UART_RXFIFO_FULL_INT_CLR_M | UART_RXFIFO_TOUT_INT_CLR_M);
                if (uart_intr_status & UART_AT_CMD_CHAR_DET_INT_ST_M) {
                    uart_reg->int_clr.at_cmd_char_det = 1;
                    uart_event.type = UART_PATTERN_DET;
                    uart_event.size = rx_fifo_len;
                    pat_flg = 1;
                }
            }
        } else if (uart_intr_status & UART_RXFIFO_OVF_INT_ST_M) {
            // When fifo overflows, we reset the fifo.
            UART_ENTER_CRITICAL_ISR(&uart_spinlock[uart_num]);
            uart_reset_rx_fifo(uart_num);
            uart_reg->int_clr.rxfifo_ovf = 1;
            UART_EXIT_CRITICAL_ISR(&uart_spinlock[uart_num]);
            uart_event.type = UART_FIFO_OVF;
            UART_ENTER_CRITICAL_ISR(&uart_selectlock);
            if (p_uart->uart_select_notif_callback) {
                p_uart->uart_select_notif_callback(uart_num, UART_SELECT_ERROR_NOTIF, &HPTaskAwoken);
            }
            UART_EXIT_CRITICAL_ISR(&uart_selectlock);
        } else if (uart_intr_status & UART_BRK_DET_INT_ST_M) {
            uart_reg->int_clr.brk_det = 1;
            uart_event.type = UART_BREAK;
        } else if (uart_intr_status & UART_FRM_ERR_INT_ST_M) {
            uart_reg->int_clr.frm_err = 1;
            uart_event.type = UART_FRAME_ERR;
            UART_ENTER_CRITICAL_ISR(&uart_selectlock);
            if (p_uart->uart_select_notif_callback) {
                p_uart->uart_select_notif_callback(uart_num, UART_SELECT_ERROR_NOTIF, &HPTaskAwoken);
            }
            UART_EXIT_CRITICAL_ISR(&uart_selectlock);
        } else if (uart_intr_status & UART_PARITY_ERR_INT_ST_M) {
            uart_reg->int_clr.parity_err = 1;
            uart_event.type = UART_PARITY_ERR;
            UART_ENTER_CRITICAL_ISR(&uart_selectlock);
            if (p_uart->uart_select_notif_callback) {
                p_uart->uart_select_notif_callback(uart_num, UART_SELECT_ERROR_NOTIF, &HPTaskAwoken);
            }
            UART_EXIT_CRITICAL_ISR(&uart_selectlock);
        } else if (uart_intr_status & UART_TX_BRK_DONE_INT_ST_M) {
            UART_ENTER_CRITICAL_ISR(&uart_spinlock[uart_num]);
            uart_reg->conf0.txd_brk = 0;
            uart_reg->int_ena.tx_brk_done = 0;
            uart_reg->int_clr.tx_brk_done = 1;
            if (p_uart->tx_brk_flg == 1) {
                uart_reg->int_ena.txfifo_empty = 1;
            }
            UART_EXIT_CRITICAL_ISR(&uart_spinlock[uart_num]);
            if (p_uart->tx_brk_flg == 1) {
                p_uart->tx_brk_flg = 0;
                p_uart->tx_waiting_brk = 0;
            } else {
                xSemaphoreGiveFromISR(p_uart->tx_brk_sem, &HPTaskAwoken);
            }
        } else if (uart_intr_status & UART_TX_BRK_IDLE_DONE_INT_ST_M) {
            uart_disable_intr_mask_from_isr(uart_num, UART_TX_BRK_IDLE_DONE_INT_ENA_M);
            uart_clear_intr_status(uart_num, UART_TX_BRK_IDLE_DONE_INT_CLR_M);
        } else if (uart_intr_status & UART_AT_CMD_CHAR_DET_INT_ST_M) {
            uart_reg->int_clr.at_cmd_char_det = 1;
            uart_event.type = UART_PATTERN_DET;
        } else if ((uart_intr_status & UART_RS485_CLASH_INT_ST_M)
                   || (uart_intr_status & UART_RS485_FRM_ERR_INT_ENA)
                   || (uart_intr_status & UART_RS485_PARITY_ERR_INT_ENA)) {
            // RS485 collision or frame error interrupt triggered
            uart_clear_intr_status(uart_num, UART_RS485_CLASH_INT_CLR_M);
            UART_ENTER_CRITICAL_ISR(&uart_spinlock[uart_num]);
            uart_reset_rx_fifo(uart_num);
            // Set collision detection flag
            p_uart_obj[uart_num]->coll_det_flg = true;
            UART_EXIT_CRITICAL_ISR(&uart_spinlock[uart_num]);
            uart_event.type = UART_EVENT_MAX;
        } else if (uart_intr_status & UART_TX_DONE_INT_ST_M) {
            uart_disable_intr_mask_from_isr(uart_num, UART_TX_DONE_INT_ENA_M);
            uart_clear_intr_status(uart_num, UART_TX_DONE_INT_CLR_M);
            // If RS485 half duplex mode is enable then reset FIFO and
            // reset RTS pin to start receiver driver
            if (UART_IS_MODE_SET(uart_num, UART_MODE_RS485_HALF_DUPLEX)) {
                UART_ENTER_CRITICAL_ISR(&uart_spinlock[uart_num]);
                uart_reset_rx_fifo(uart_num); // Allows to avoid hardware issue with the RXFIFO reset
                uart_reg->conf0.sw_rts = 1;
                UART_EXIT_CRITICAL_ISR(&uart_spinlock[uart_num]);
            }
            xSemaphoreGiveFromISR(p_uart_obj[uart_num]->tx_done_sem, &HPTaskAwoken);
        } else {
            uart_reg->int_clr.val = uart_intr_status; /*simply clear all other intr status*/
            uart_event.type = UART_EVENT_MAX;
        }

        if (uart_event.type != UART_EVENT_MAX && p_uart->xQueueUart) {
            if (pdFALSE == xQueueSendFromISR(p_uart->xQueueUart, (void * )&uart_event, &HPTaskAwoken)) {
                ESP_EARLY_LOGV(UART_TAG, "UART event queue full");
            }
        }
    }
    if(HPTaskAwoken == pdTRUE) {
        portYIELD_FROM_ISR();
    }
}

/**************************************************************/
esp_err_t uart_wait_tx_done(uart_port_t uart_num, TickType_t ticks_to_wait)
{
    UART_CHECK((uart_num < UART_NUM_MAX), "uart_num error", ESP_FAIL);
    UART_CHECK((p_uart_obj[uart_num]), "uart driver error", ESP_FAIL);
    BaseType_t res;
    portTickType ticks_start = xTaskGetTickCount();
    //Take tx_mux
    res = xSemaphoreTake(p_uart_obj[uart_num]->tx_mux, (portTickType)ticks_to_wait);
    if (res == pdFALSE) {
        return ESP_ERR_TIMEOUT;
    }
    xSemaphoreTake(p_uart_obj[uart_num]->tx_done_sem, 0);
    typeof(UART0.status) status = UART[uart_num]->status;
    //Wait txfifo_cnt = 0, and the transmitter state machine is in idle state.
#ifdef CONFIG_IDF_TARGET_ESP32
    if (status.txfifo_cnt == 0 && status.st_utx_out == 0) {
#else /* TODO: check transmitter state machine on ESP32S2Beta */
    if (status.txfifo_cnt == 0) {
#endif
        xSemaphoreGive(p_uart_obj[uart_num]->tx_mux);
        return ESP_OK;
    }
    uart_enable_intr_mask(uart_num, UART_TX_DONE_INT_ENA_M);

    TickType_t ticks_end = xTaskGetTickCount();
    if (ticks_end - ticks_start > ticks_to_wait) {
        ticks_to_wait = 0;
    } else {
        ticks_to_wait = ticks_to_wait - (ticks_end - ticks_start);
    }
    //take 2nd tx_done_sem, wait given from ISR
    res = xSemaphoreTake(p_uart_obj[uart_num]->tx_done_sem, (portTickType)ticks_to_wait);
    if (res == pdFALSE) {
        uart_disable_intr_mask(uart_num, UART_TX_DONE_INT_ENA_M);
        xSemaphoreGive(p_uart_obj[uart_num]->tx_mux);
        return ESP_ERR_TIMEOUT;
    }
    xSemaphoreGive(p_uart_obj[uart_num]->tx_mux);
    return ESP_OK;
}

static esp_err_t uart_set_break(uart_port_t uart_num, int break_num)
{
    UART_ENTER_CRITICAL(&uart_spinlock[uart_num]);
    UART[uart_num]->idle_conf.tx_brk_num = break_num;
    UART[uart_num]->conf0.txd_brk = 1;
    UART[uart_num]->int_clr.tx_brk_done = 1;
    UART[uart_num]->int_ena.tx_brk_done = 1;
    UART_EXIT_CRITICAL(&uart_spinlock[uart_num]);
    return ESP_OK;
}

//Fill UART tx_fifo and return a number,
//This function by itself is not thread-safe, always call from within a muxed section.
static int uart_fill_fifo(uart_port_t uart_num, const char *buffer, uint32_t len)
{
    uint8_t i = 0;
    uint8_t tx_fifo_cnt = UART[uart_num]->status.txfifo_cnt;
    uint8_t tx_remain_fifo_cnt = (UART_FIFO_LEN - tx_fifo_cnt);
    uint8_t copy_cnt = (len >= tx_remain_fifo_cnt ? tx_remain_fifo_cnt : len);
    // Set the RTS pin if RS485 mode is enabled
    if (UART_IS_MODE_SET(uart_num, UART_MODE_RS485_HALF_DUPLEX)) {
        UART[uart_num]->conf0.sw_rts = 0;
        UART[uart_num]->int_ena.tx_done = 1;
    }
    for (i = 0; i < copy_cnt; i++) {
        WRITE_PERI_REG(UART_FIFO_AHB_REG(uart_num), buffer[i]);
    }
    return copy_cnt;
}

int uart_tx_chars(uart_port_t uart_num, const char *buffer, uint32_t len)
{
    UART_CHECK((uart_num < UART_NUM_MAX), "uart_num error", (-1));
    UART_CHECK((p_uart_obj[uart_num]), "uart driver error", (-1));
    UART_CHECK(buffer, "buffer null", (-1));
    if (len == 0) {
        return 0;
    }
    xSemaphoreTake(p_uart_obj[uart_num]->tx_mux, (portTickType)portMAX_DELAY);
    int tx_len = uart_fill_fifo(uart_num, (const char *) buffer, len);
    xSemaphoreGive(p_uart_obj[uart_num]->tx_mux);
    return tx_len;
}

static int uart_tx_all(uart_port_t uart_num, const char *src, size_t size, bool brk_en, int brk_len)
{
    if (size == 0) {
        return 0;
    }
    size_t original_size = size;

    //lock for uart_tx
    xSemaphoreTake(p_uart_obj[uart_num]->tx_mux, (portTickType)portMAX_DELAY);
    p_uart_obj[uart_num]->coll_det_flg = false;
    if (p_uart_obj[uart_num]->tx_buf_size > 0) {
        int max_size = xRingbufferGetMaxItemSize(p_uart_obj[uart_num]->tx_ring_buf);
        int offset = 0;
        uart_tx_data_t evt;
        evt.tx_data.size = size;
        evt.tx_data.brk_len = brk_len;
        if (brk_en) {
            evt.type = UART_DATA_BREAK;
        } else {
            evt.type = UART_DATA;
        }
        xRingbufferSend(p_uart_obj[uart_num]->tx_ring_buf, (void *) &evt, sizeof(uart_tx_data_t), portMAX_DELAY);
        while (size > 0) {
            int send_size = size > max_size / 2 ? max_size / 2 : size;
            xRingbufferSend(p_uart_obj[uart_num]->tx_ring_buf, (void *) (src + offset), send_size, portMAX_DELAY);
            size -= send_size;
            offset += send_size;
            uart_enable_tx_intr(uart_num, 1, UART_EMPTY_THRESH_DEFAULT);
        }
    } else {
        while (size) {
            //semaphore for tx_fifo available
            if (pdTRUE == xSemaphoreTake(p_uart_obj[uart_num]->tx_fifo_sem, (portTickType)portMAX_DELAY)) {
                size_t sent = uart_fill_fifo(uart_num, (char *) src, size);
                if (sent < size) {
                    p_uart_obj[uart_num]->tx_waiting_fifo = true;
                    uart_enable_tx_intr(uart_num, 1, UART_EMPTY_THRESH_DEFAULT);
                }
                size -= sent;
                src += sent;
            }
        }
        if (brk_en) {
            uart_set_break(uart_num, brk_len);
            xSemaphoreTake(p_uart_obj[uart_num]->tx_brk_sem, (portTickType)portMAX_DELAY);
        }
        xSemaphoreGive(p_uart_obj[uart_num]->tx_fifo_sem);
    }
    xSemaphoreGive(p_uart_obj[uart_num]->tx_mux);
    return original_size;
}

int uart_write_bytes(uart_port_t uart_num, const char *src, size_t size)
{
    UART_CHECK((uart_num < UART_NUM_MAX), "uart_num error", (-1));
    UART_CHECK((p_uart_obj[uart_num] != NULL), "uart driver error", (-1));
    UART_CHECK(src, "buffer null", (-1));
    return uart_tx_all(uart_num, src, size, 0, 0);
}

int uart_write_bytes_with_break(uart_port_t uart_num, const char *src, size_t size, int brk_len)
{
    UART_CHECK((uart_num < UART_NUM_MAX), "uart_num error", (-1));
    UART_CHECK((p_uart_obj[uart_num]), "uart driver error", (-1));
    UART_CHECK((size > 0), "uart size error", (-1));
    UART_CHECK((src), "uart data null", (-1));
    UART_CHECK((brk_len > 0 && brk_len < 256), "break_num error", (-1));
    return uart_tx_all(uart_num, src, size, 1, brk_len);
}

static bool uart_check_buf_full(uart_port_t uart_num)
{
    if (p_uart_obj[uart_num]->rx_buffer_full_flg) {
        BaseType_t res = xRingbufferSend(p_uart_obj[uart_num]->rx_ring_buf, p_uart_obj[uart_num]->rx_data_buf, p_uart_obj[uart_num]->rx_stash_len, 1);
        if (res == pdTRUE) {
            UART_ENTER_CRITICAL(&uart_spinlock[uart_num]);
            p_uart_obj[uart_num]->rx_buffered_len += p_uart_obj[uart_num]->rx_stash_len;
            p_uart_obj[uart_num]->rx_buffer_full_flg = false;
            UART_EXIT_CRITICAL(&uart_spinlock[uart_num]);
            uart_enable_rx_intr(p_uart_obj[uart_num]->uart_num);
            return true;
        }
    }
    return false;
}

int uart_read_bytes(uart_port_t uart_num, uint8_t *buf, uint32_t length, TickType_t ticks_to_wait)
{
    UART_CHECK((uart_num < UART_NUM_MAX), "uart_num error", (-1));
    UART_CHECK((buf), "uart data null", (-1));
    UART_CHECK((p_uart_obj[uart_num]), "uart driver error", (-1));
    uint8_t *data = NULL;
    size_t size;
    size_t copy_len = 0;
    int len_tmp;
    if (xSemaphoreTake(p_uart_obj[uart_num]->rx_mux, (portTickType)ticks_to_wait) != pdTRUE) {
        return -1;
    }
    while (length) {
        if (p_uart_obj[uart_num]->rx_cur_remain == 0) {
            data = (uint8_t *) xRingbufferReceive(p_uart_obj[uart_num]->rx_ring_buf, &size, (portTickType) ticks_to_wait);
            if (data) {
                p_uart_obj[uart_num]->rx_head_ptr = data;
                p_uart_obj[uart_num]->rx_ptr = data;
                p_uart_obj[uart_num]->rx_cur_remain = size;
            } else {
                //When using dual cores, `rx_buffer_full_flg` may read and write on different cores at same time,
                //which may lose synchronization. So we also need to call `uart_check_buf_full` once when ringbuffer is empty
                //to solve the possible asynchronous issues.
                if (uart_check_buf_full(uart_num)) {
                    //This condition will never be true if `uart_read_bytes`
                    //and `uart_rx_intr_handler_default` are scheduled on the same core.
                    continue;
                } else {
                    xSemaphoreGive(p_uart_obj[uart_num]->rx_mux);
                    return copy_len;
                }
            }
        }
        if (p_uart_obj[uart_num]->rx_cur_remain > length) {
            len_tmp = length;
        } else {
            len_tmp = p_uart_obj[uart_num]->rx_cur_remain;
        }
        memcpy(buf + copy_len, p_uart_obj[uart_num]->rx_ptr, len_tmp);
        UART_ENTER_CRITICAL(&uart_spinlock[uart_num]);
        p_uart_obj[uart_num]->rx_buffered_len -= len_tmp;
        uart_pattern_queue_update(uart_num, len_tmp);
        p_uart_obj[uart_num]->rx_ptr += len_tmp;
        UART_EXIT_CRITICAL(&uart_spinlock[uart_num]);
        p_uart_obj[uart_num]->rx_cur_remain -= len_tmp;
        copy_len += len_tmp;
        length -= len_tmp;
        if (p_uart_obj[uart_num]->rx_cur_remain == 0) {
            vRingbufferReturnItem(p_uart_obj[uart_num]->rx_ring_buf, p_uart_obj[uart_num]->rx_head_ptr);
            p_uart_obj[uart_num]->rx_head_ptr = NULL;
            p_uart_obj[uart_num]->rx_ptr = NULL;
            uart_check_buf_full(uart_num);
        }
    }

    xSemaphoreGive(p_uart_obj[uart_num]->rx_mux);
    return copy_len;
}

esp_err_t uart_get_buffered_data_len(uart_port_t uart_num, size_t *size)
{
    UART_CHECK((uart_num < UART_NUM_MAX), "uart_num error", ESP_FAIL);
    UART_CHECK((p_uart_obj[uart_num]), "uart driver error", ESP_FAIL);
    *size = p_uart_obj[uart_num]->rx_buffered_len;
    return ESP_OK;
}

esp_err_t uart_flush(uart_port_t uart_num) __attribute__((alias("uart_flush_input")));

esp_err_t uart_flush_input(uart_port_t uart_num)
{
    UART_CHECK((uart_num < UART_NUM_MAX), "uart_num error", ESP_FAIL);
    UART_CHECK((p_uart_obj[uart_num]), "uart driver error", ESP_FAIL);
    uart_obj_t *p_uart = p_uart_obj[uart_num];
    uint8_t *data;
    size_t size;

    //rx sem protect the ring buffer read related functions
    xSemaphoreTake(p_uart->rx_mux, (portTickType)portMAX_DELAY);
    uart_disable_rx_intr(p_uart_obj[uart_num]->uart_num);
    while (true) {
        if (p_uart->rx_head_ptr) {
            vRingbufferReturnItem(p_uart->rx_ring_buf, p_uart->rx_head_ptr);
            UART_ENTER_CRITICAL(&uart_spinlock[uart_num]);
            p_uart_obj[uart_num]->rx_buffered_len -= p_uart->rx_cur_remain;
            uart_pattern_queue_update(uart_num, p_uart->rx_cur_remain);
            UART_EXIT_CRITICAL(&uart_spinlock[uart_num]);
            p_uart->rx_ptr = NULL;
            p_uart->rx_cur_remain = 0;
            p_uart->rx_head_ptr = NULL;
        }
        data = (uint8_t *) xRingbufferReceive(p_uart->rx_ring_buf, &size, (portTickType) 0);
        if (data == NULL) {
            if ( p_uart_obj[uart_num]->rx_buffered_len != 0 ) {
                ESP_LOGE(UART_TAG, "rx_buffered_len error");
                p_uart_obj[uart_num]->rx_buffered_len = 0;
            }
            //We also need to clear the `rx_buffer_full_flg` here.
            UART_ENTER_CRITICAL(&uart_spinlock[uart_num]);
            p_uart_obj[uart_num]->rx_buffer_full_flg = false;
            UART_EXIT_CRITICAL(&uart_spinlock[uart_num]);
            break;
        }
        UART_ENTER_CRITICAL(&uart_spinlock[uart_num]);
        p_uart_obj[uart_num]->rx_buffered_len -= size;
        uart_pattern_queue_update(uart_num, size);
        UART_EXIT_CRITICAL(&uart_spinlock[uart_num]);
        vRingbufferReturnItem(p_uart->rx_ring_buf, data);
        if (p_uart_obj[uart_num]->rx_buffer_full_flg) {
            BaseType_t res = xRingbufferSend(p_uart_obj[uart_num]->rx_ring_buf, p_uart_obj[uart_num]->rx_data_buf, p_uart_obj[uart_num]->rx_stash_len, 1);
            if (res == pdTRUE) {
                UART_ENTER_CRITICAL(&uart_spinlock[uart_num]);
                p_uart_obj[uart_num]->rx_buffered_len += p_uart_obj[uart_num]->rx_stash_len;
                p_uart_obj[uart_num]->rx_buffer_full_flg = false;
                UART_EXIT_CRITICAL(&uart_spinlock[uart_num]);
            }
        }
    }
    p_uart->rx_ptr = NULL;
    p_uart->rx_cur_remain = 0;
    p_uart->rx_head_ptr = NULL;
    uart_reset_rx_fifo(uart_num);
    uart_enable_rx_intr(p_uart_obj[uart_num]->uart_num);
    xSemaphoreGive(p_uart->rx_mux);
    return ESP_OK;
}

esp_err_t uart_driver_install(uart_port_t uart_num, int rx_buffer_size, int tx_buffer_size, int queue_size, QueueHandle_t *uart_queue, int intr_alloc_flags)
{
    esp_err_t r;
    UART_CHECK((uart_num < UART_NUM_MAX), "uart_num error", ESP_FAIL);
    UART_CHECK((rx_buffer_size > UART_FIFO_LEN), "uart rx buffer length error(>128)", ESP_FAIL);
    UART_CHECK((tx_buffer_size > UART_FIFO_LEN) || (tx_buffer_size == 0), "uart tx buffer length error(>128 or 0)", ESP_FAIL);
    UART_CHECK((intr_alloc_flags & ESP_INTR_FLAG_IRAM) == 0, "ESP_INTR_FLAG_IRAM set in intr_alloc_flags", ESP_FAIL); /* uart_rx_intr_handler_default is not in IRAM */

    if (p_uart_obj[uart_num] == NULL) {
        p_uart_obj[uart_num] = (uart_obj_t *) calloc(1, sizeof(uart_obj_t));
        if (p_uart_obj[uart_num] == NULL) {
            ESP_LOGE(UART_TAG, "UART driver malloc error");
            return ESP_FAIL;
        }
        p_uart_obj[uart_num]->uart_num = uart_num;
        p_uart_obj[uart_num]->uart_mode = UART_MODE_UART;
        p_uart_obj[uart_num]->coll_det_flg = false;
        p_uart_obj[uart_num]->tx_fifo_sem = xSemaphoreCreateBinary();
        xSemaphoreGive(p_uart_obj[uart_num]->tx_fifo_sem);
        p_uart_obj[uart_num]->tx_done_sem = xSemaphoreCreateBinary();
        p_uart_obj[uart_num]->tx_brk_sem = xSemaphoreCreateBinary();
        p_uart_obj[uart_num]->tx_mux = xSemaphoreCreateMutex();
        p_uart_obj[uart_num]->rx_mux = xSemaphoreCreateMutex();
        p_uart_obj[uart_num]->queue_size = queue_size;
        p_uart_obj[uart_num]->tx_ptr = NULL;
        p_uart_obj[uart_num]->tx_head = NULL;
        p_uart_obj[uart_num]->tx_len_tot = 0;
        p_uart_obj[uart_num]->tx_brk_flg = 0;
        p_uart_obj[uart_num]->tx_brk_len = 0;
        p_uart_obj[uart_num]->tx_waiting_brk = 0;
        p_uart_obj[uart_num]->rx_buffered_len = 0;
        uart_pattern_queue_reset(uart_num, UART_PATTERN_DET_QLEN_DEFAULT);

        if (uart_queue) {
            p_uart_obj[uart_num]->xQueueUart = xQueueCreate(queue_size, sizeof(uart_event_t));
            *uart_queue = p_uart_obj[uart_num]->xQueueUart;
            ESP_LOGI(UART_TAG, "queue free spaces: %d", uxQueueSpacesAvailable(p_uart_obj[uart_num]->xQueueUart));
        } else {
            p_uart_obj[uart_num]->xQueueUart = NULL;
        }
        p_uart_obj[uart_num]->rx_buffer_full_flg = false;
        p_uart_obj[uart_num]->tx_waiting_fifo = false;
        p_uart_obj[uart_num]->rx_ptr = NULL;
        p_uart_obj[uart_num]->rx_cur_remain = 0;
        p_uart_obj[uart_num]->rx_head_ptr = NULL;
        p_uart_obj[uart_num]->rx_ring_buf = xRingbufferCreate(rx_buffer_size, RINGBUF_TYPE_BYTEBUF);
        if (tx_buffer_size > 0) {
            p_uart_obj[uart_num]->tx_ring_buf = xRingbufferCreate(tx_buffer_size, RINGBUF_TYPE_NOSPLIT);
            p_uart_obj[uart_num]->tx_buf_size = tx_buffer_size;
        } else {
            p_uart_obj[uart_num]->tx_ring_buf = NULL;
            p_uart_obj[uart_num]->tx_buf_size = 0;
        }
        p_uart_obj[uart_num]->uart_select_notif_callback = NULL;
    } else {
        ESP_LOGE(UART_TAG, "UART driver already installed");
        return ESP_FAIL;
    }

    r = uart_isr_register(uart_num, uart_rx_intr_handler_default, p_uart_obj[uart_num], intr_alloc_flags, &p_uart_obj[uart_num]->intr_handle);
    if (r != ESP_OK) {
        goto err;
    }
    uart_intr_config_t uart_intr = {
        .intr_enable_mask = UART_RXFIFO_FULL_INT_ENA_M
        | UART_RXFIFO_TOUT_INT_ENA_M
        | UART_FRM_ERR_INT_ENA_M
        | UART_RXFIFO_OVF_INT_ENA_M
        | UART_BRK_DET_INT_ENA_M
        | UART_PARITY_ERR_INT_ENA_M,
        .rxfifo_full_thresh = UART_FULL_THRESH_DEFAULT,
        .rx_timeout_thresh = UART_TOUT_THRESH_DEFAULT,
        .txfifo_empty_intr_thresh = UART_EMPTY_THRESH_DEFAULT
    };
    r = uart_intr_config(uart_num, &uart_intr);
    if (r != ESP_OK) {
        goto err;
    }
    return r;

err:
    uart_driver_delete(uart_num);
    return r;
}

//Make sure no other tasks are still using UART before you call this function
esp_err_t uart_driver_delete(uart_port_t uart_num)
{
    UART_CHECK((uart_num < UART_NUM_MAX), "uart_num error", ESP_FAIL);
    if (p_uart_obj[uart_num] == NULL) {
        ESP_LOGI(UART_TAG, "ALREADY NULL");
        return ESP_OK;
    }
    esp_intr_free(p_uart_obj[uart_num]->intr_handle);
    uart_disable_rx_intr(uart_num);
    uart_disable_tx_intr(uart_num);
    uart_pattern_link_free(uart_num);

    if (p_uart_obj[uart_num]->tx_fifo_sem) {
        vSemaphoreDelete(p_uart_obj[uart_num]->tx_fifo_sem);
        p_uart_obj[uart_num]->tx_fifo_sem = NULL;
    }
    if (p_uart_obj[uart_num]->tx_done_sem) {
        vSemaphoreDelete(p_uart_obj[uart_num]->tx_done_sem);
        p_uart_obj[uart_num]->tx_done_sem = NULL;
    }
    if (p_uart_obj[uart_num]->tx_brk_sem) {
        vSemaphoreDelete(p_uart_obj[uart_num]->tx_brk_sem);
        p_uart_obj[uart_num]->tx_brk_sem = NULL;
    }
    if (p_uart_obj[uart_num]->tx_mux) {
        vSemaphoreDelete(p_uart_obj[uart_num]->tx_mux);
        p_uart_obj[uart_num]->tx_mux = NULL;
    }
    if (p_uart_obj[uart_num]->rx_mux) {
        vSemaphoreDelete(p_uart_obj[uart_num]->rx_mux);
        p_uart_obj[uart_num]->rx_mux = NULL;
    }
    if (p_uart_obj[uart_num]->xQueueUart) {
        vQueueDelete(p_uart_obj[uart_num]->xQueueUart);
        p_uart_obj[uart_num]->xQueueUart = NULL;
    }
    if (p_uart_obj[uart_num]->rx_ring_buf) {
        vRingbufferDelete(p_uart_obj[uart_num]->rx_ring_buf);
        p_uart_obj[uart_num]->rx_ring_buf = NULL;
    }
    if (p_uart_obj[uart_num]->tx_ring_buf) {
        vRingbufferDelete(p_uart_obj[uart_num]->tx_ring_buf);
        p_uart_obj[uart_num]->tx_ring_buf = NULL;
    }

    free(p_uart_obj[uart_num]);
    p_uart_obj[uart_num] = NULL;

    if (uart_num != CONFIG_ESP_CONSOLE_UART_NUM ) {
       if(uart_num == UART_NUM_0) {
           periph_module_disable(PERIPH_UART0_MODULE);
       } else if(uart_num == UART_NUM_1) {
           periph_module_disable(PERIPH_UART1_MODULE);
#if UART_NUM > 2
       } else if(uart_num == UART_NUM_2) {
           periph_module_disable(PERIPH_UART2_MODULE);
#endif
       }
    }
    return ESP_OK;
}

void uart_set_select_notif_callback(uart_port_t uart_num, uart_select_notif_callback_t uart_select_notif_callback)
{
    if (uart_num < UART_NUM_MAX && p_uart_obj[uart_num]) {
        p_uart_obj[uart_num]->uart_select_notif_callback = (uart_select_notif_callback_t) uart_select_notif_callback;
    }
}

portMUX_TYPE *uart_get_selectlock(void)
{
    return &uart_selectlock;
}

// Set UART mode
esp_err_t uart_set_mode(uart_port_t uart_num, uart_mode_t mode)
{
    UART_CHECK((p_uart_obj[uart_num]), "uart driver error", ESP_ERR_INVALID_STATE);
    UART_CHECK((uart_num < UART_NUM_MAX), "uart_num error", ESP_ERR_INVALID_ARG);
    if ((mode == UART_MODE_RS485_COLLISION_DETECT) || (mode == UART_MODE_RS485_APP_CTRL)
            || (mode == UART_MODE_RS485_HALF_DUPLEX)) {
        UART_CHECK((UART[uart_num]->conf1.rx_flow_en != 1),
                   "disable hw flowctrl before using RS485 mode", ESP_ERR_INVALID_ARG);
    }
    UART_ENTER_CRITICAL(&uart_spinlock[uart_num]);
    UART[uart_num]->rs485_conf.en = 0;
    UART[uart_num]->rs485_conf.tx_rx_en = 0;
    UART[uart_num]->rs485_conf.rx_busy_tx_en = 0;
    UART[uart_num]->conf0.irda_en = 0;
    UART[uart_num]->conf0.sw_rts = 0;
    switch (mode) {
    case UART_MODE_UART:
        break;
    case UART_MODE_RS485_COLLISION_DETECT:
        // This mode allows read while transmitting that allows collision detection
        p_uart_obj[uart_num]->coll_det_flg = false;
        // Transmitters output signal loop back to the receivers input signal
        UART[uart_num]->rs485_conf.tx_rx_en = 0 ;
        // Transmitter should send data when its receiver is busy
        UART[uart_num]->rs485_conf.rx_busy_tx_en = 1;
        UART[uart_num]->rs485_conf.en = 1;
        // Enable collision detection interrupts
        uart_enable_intr_mask(uart_num, UART_RXFIFO_TOUT_INT_ENA
                              | UART_RXFIFO_FULL_INT_ENA
                              | UART_RS485_CLASH_INT_ENA
                              | UART_RS485_FRM_ERR_INT_ENA
                              | UART_RS485_PARITY_ERR_INT_ENA);
        break;
    case UART_MODE_RS485_APP_CTRL:
        // Application software control, remove echo
        UART[uart_num]->rs485_conf.rx_busy_tx_en = 1;
        UART[uart_num]->rs485_conf.en = 1;
        break;
    case UART_MODE_RS485_HALF_DUPLEX:
        // Enable receiver, sw_rts = 1  generates low level on RTS pin
        UART[uart_num]->conf0.sw_rts = 1;
        UART[uart_num]->rs485_conf.en = 1;
        // Must be set to 0 to automatically remove echo
        UART[uart_num]->rs485_conf.tx_rx_en = 0;
        // This is to void collision
        UART[uart_num]->rs485_conf.rx_busy_tx_en = 1;
        break;
    case UART_MODE_IRDA:
        UART[uart_num]->conf0.irda_en = 1;
        break;
    default:
        UART_CHECK(1, "unsupported uart mode", ESP_ERR_INVALID_ARG);
        break;
    }
    p_uart_obj[uart_num]->uart_mode = mode;
    UART_EXIT_CRITICAL(&uart_spinlock[uart_num]);
    return ESP_OK;
}

esp_err_t uart_set_rx_timeout(uart_port_t uart_num, const uint8_t tout_thresh)
{
    UART_CHECK((uart_num < UART_NUM_MAX), "uart_num error", ESP_ERR_INVALID_ARG);
    UART_CHECK((tout_thresh < 127), "tout_thresh max value is 126", ESP_ERR_INVALID_ARG);
    UART_ENTER_CRITICAL(&uart_spinlock[uart_num]);
    // The tout_thresh = 1, defines TOUT interrupt timeout equal to
    // transmission time of one symbol (~11 bit) on current baudrate
    if (tout_thresh > 0) {
#if CONFIG_IDF_TARGET_ESP32
        //ESP32 hardware issue workaround: when using ref_tick, the rx timeout threshold needs increase to 10 times.
        //T_ref = T_apb * APB_CLK/(REF_TICK << CLKDIV_FRAG_BIT_WIDTH)
        if (UART[uart_num]->conf0.tick_ref_always_on == 0) {
            UART[uart_num]->conf1.rx_tout_thrhd = ((tout_thresh * UART_TOUT_REF_FACTOR_DEFAULT) & UART_RX_TOUT_THRHD_V);
        } else {
            UART[uart_num]->conf1.rx_tout_thrhd = ((tout_thresh) & UART_RX_TOUT_THRHD_V);
        }
#elif CONFIG_IDF_TARGET_ESP32S2BETA
        UART[uart_num]->mem_conf.rx_tout_thrhd = ((tout_thresh) & UART_RX_TOUT_THRHD_V);
#endif
        UART[uart_num]->conf1.rx_tout_en = 1;
    } else {
        UART[uart_num]->conf1.rx_tout_en = 0;
    }
    UART_EXIT_CRITICAL(&uart_spinlock[uart_num]);
    return ESP_OK;
}

esp_err_t uart_get_collision_flag(uart_port_t uart_num, bool *collision_flag)
{
    UART_CHECK((uart_num < UART_NUM_MAX), "uart_num error", ESP_ERR_INVALID_ARG);
    UART_CHECK((collision_flag != NULL), "wrong parameter pointer", ESP_ERR_INVALID_ARG);
    UART_CHECK((UART_IS_MODE_SET(uart_num, UART_MODE_RS485_HALF_DUPLEX)
<<<<<<< HEAD
                || UART_IS_MODE_SET(uart_num, UART_MODE_RS485_COLLISION_DETECT)),
               "wrong mode", ESP_ERR_INVALID_ARG);
=======
                    || UART_IS_MODE_SET(uart_num, UART_MODE_RS485_COLLISION_DETECT)),
                    "wrong mode", ESP_ERR_INVALID_ARG);
>>>>>>> 74c2eb3a
    *collision_flag = p_uart_obj[uart_num]->coll_det_flg;
    return ESP_OK;
}

esp_err_t uart_set_wakeup_threshold(uart_port_t uart_num, int wakeup_threshold)
{
    UART_CHECK((uart_num < UART_NUM_MAX), "uart_num error", ESP_ERR_INVALID_ARG);
    UART_CHECK((wakeup_threshold <= UART_ACTIVE_THRESHOLD_V &&
                wakeup_threshold > UART_MIN_WAKEUP_THRESH),
               "wakeup_threshold out of bounds", ESP_ERR_INVALID_ARG);

    UART[uart_num]->sleep_conf.active_threshold = wakeup_threshold - UART_MIN_WAKEUP_THRESH;
    return ESP_OK;
}

esp_err_t uart_get_wakeup_threshold(uart_port_t uart_num, int *out_wakeup_threshold)
{
    UART_CHECK((uart_num < UART_NUM_MAX), "uart_num error", ESP_ERR_INVALID_ARG);
    UART_CHECK((out_wakeup_threshold != NULL), "argument is NULL", ESP_ERR_INVALID_ARG);

    *out_wakeup_threshold = UART[uart_num]->sleep_conf.active_threshold + UART_MIN_WAKEUP_THRESH;
    return ESP_OK;
}

void uart_wait_tx_idle_polling(uart_port_t uart_num)
{
    uint32_t status;
    do {
        status = READ_PERI_REG(UART_STATUS_REG(uart_num));
        /* either tx count or state is non-zero */
    } while ((status & (UART_ST_UTX_OUT_M | UART_TXFIFO_CNT_M)) != 0);
}<|MERGE_RESOLUTION|>--- conflicted
+++ resolved
@@ -1663,13 +1663,8 @@
     UART_CHECK((uart_num < UART_NUM_MAX), "uart_num error", ESP_ERR_INVALID_ARG);
     UART_CHECK((collision_flag != NULL), "wrong parameter pointer", ESP_ERR_INVALID_ARG);
     UART_CHECK((UART_IS_MODE_SET(uart_num, UART_MODE_RS485_HALF_DUPLEX)
-<<<<<<< HEAD
-                || UART_IS_MODE_SET(uart_num, UART_MODE_RS485_COLLISION_DETECT)),
-               "wrong mode", ESP_ERR_INVALID_ARG);
-=======
                     || UART_IS_MODE_SET(uart_num, UART_MODE_RS485_COLLISION_DETECT)),
                     "wrong mode", ESP_ERR_INVALID_ARG);
->>>>>>> 74c2eb3a
     *collision_flag = p_uart_obj[uart_num]->coll_det_flg;
     return ESP_OK;
 }
