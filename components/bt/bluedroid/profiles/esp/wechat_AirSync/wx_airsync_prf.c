<<<<<<< HEAD
/**
 ****************************************************************************************
 *
 * @file wx_airsync_prf.c
 *
 * @brief Application entry point
 *
 * Copyright (C) Espressif 2016
 * Created by Yulong at 2016/9/29
 *
 *
 ****************************************************************************************
 */
#include "wx_airsync_prf.h"

#if (WX_AIRSYNC_CFG)

#include <stdint.h>
 
#include <string.h>
#include <stdbool.h>
#include <stdio.h>

#include "bt_target.h"
#include "bt_trace.h"
#include "bt_types.h"
#include "gatt_api.h"
#include "bta_api.h"
#include "bta_gatt_api.h"
#include "bta_gatts_int.h"



tAIRSYNC_CB_ENV airsync_cb_env;


/*****************************************************************************
**  Constants
*****************************************************************************/
static void airsync_profile_cb(tBTA_GATTS_EVT event,  tBTA_GATTS *p_data);


/*******************************************************************************
**
** Function         airsync_profile_cb
**
** Description      the callback function after the profile has been register to the BTA manager module
**
** Returns          NULL 
**
*******************************************************************************/
static void airsync_profile_cb(tBTA_GATTS_EVT event, tBTA_GATTS *p_data)
{
	tBTA_GATTS_RSP rsp;
	tBT_UUID uuid = {LEN_UUID_16, {ATT_SVC_AIRSYNC}};
	tAirSync_INST  *p_inst = &airsync_cb_env.airsync_inst;
	
	
	LOG_ERROR("airsync profile cb event = %x\n",event);
	switch(event)	
	{
		case BTA_GATTS_REG_EVT:
			
			if(p_data->reg_oper.status != BTA_GATT_OK)
			{
				LOG_ERROR("button profile register failed\n");
			}
			airsync_cb_env.gatt_if = p_data->reg_oper.server_if;
			airsync_cb_env.enabled = true;
			
			if(p_data->reg_oper.uuid.uu.uuid16 == ATT_SVC_AIRSYNC)
			{
				AirSync_CreateService();
			}
			break;
		case BTA_GATTS_READ_EVT:
			
			if(airsync_cb_env.clcb.connected && airsync_cb_env.enabled){
				//tBTA_GATTS_RSP rsp;
				memset(&rsp,0,sizeof(tBTA_GATTS_API_RSP));
				rsp.attr_value.handle = p_data->req_data.p_data->read_req.handle;
				rsp.attr_value.len = 2;
				BTA_GATTS_SendRsp(p_data->req_data.conn_id,p_data->req_data.trans_id,
					  p_data->req_data.status,&rsp);
			}
			break;
		case BTA_GATTS_WRITE_EVT:
			if(airsync_cb_env.clcb.connected && airsync_cb_env.enabled){
				 	BTA_GATTS_SendRsp(p_data->req_data.conn_id,p_data->req_data.trans_id,
								p_data->req_data.status,NULL);

			}
			break;
		case BTA_GATTS_CONF_EVT:
			
			break;
		case BTA_GATTS_CREATE_EVT:
			uuid.uu.uuid16 = ATT_CHAR_AIRSYNC_WIT;
			
			airsync_cb_env.clcb.cur_srvc_id=  p_data->create.service_id;
			airsync_cb_env.is_primery =  p_data->create.is_primary;
			//start the airsync service after created
			BTA_GATTS_StartService(p_data->create.service_id,BTA_GATT_TRANSPORT_LE);
			//add the frist airsync characteristic --> write characteristic
			BTA_GATTS_AddCharacteristic(airsync_cb_env.clcb.cur_srvc_id,&uuid,
										(GATT_PERM_WRITE|GATT_PERM_READ),
										(GATT_CHAR_PROP_BIT_READ|GATT_CHAR_PROP_BIT_WRITE));
			break;
			
		case BTA_GATTS_ADD_CHAR_EVT:
			if(p_data->add_result.char_uuid.uu.uuid16 == ATT_CHAR_AIRSYNC_WIT)
			{
				uuid.uu.uuid16 = ATT_CHAR_AIRSYBC_NTF;
				//tBTA_GATT_PERM perm = GATT_PERM_READ;
				//tBTA_GATT_CHAR_PROP prop = (GATT_CHAR_PROP_BIT_READ|GATT_CHAR_PROP_BIT_NOTIFY);
				//save the att handle to the env
				airsync_cb_env.airsync_inst.airsync_wirt_hdl = p_data->add_result.attr_id;
				//add the second airsync characteristic --> Notify characteristic
				BTA_GATTS_AddCharacteristic(airsync_cb_env.clcb.cur_srvc_id,&uuid,
										GATT_PERM_READ,(GATT_CHAR_PROP_BIT_READ|GATT_CHAR_PROP_BIT_INDICATE));
			}else if(p_data->add_result.char_uuid.uu.uuid16 == ATT_CHAR_AIRSYBC_NTF){ 
				//tBTA_GATT_PERM perm = (GATT_PERM_WRITE|GATT_PERM_WRITE);
				uuid.uu.uuid16 = GATT_UUID_CHAR_CLIENT_CONFIG;
				airsync_cb_env.airsync_inst.airsync_ntf_hdl = p_data->add_result.attr_id;
				BTA_GATTS_AddCharDescriptor (airsync_cb_env.clcb.cur_srvc_id,
                                  				(GATT_PERM_WRITE|GATT_PERM_WRITE),
                                  				&uuid);

				uuid.uu.uuid16 = ATT_CHAR_AIRSYNC_READ;
				//add the third airsync characteristic --> Read characteristic
				BTA_GATTS_AddCharacteristic(airsync_cb_env.clcb.cur_srvc_id,&uuid,
											GATT_PERM_READ,
											GATT_CHAR_PROP_BIT_READ);
			}else if(p_data->add_result.char_uuid.uu.uuid16 == ATT_CHAR_AIRSYNC_READ){
				airsync_cb_env.airsync_inst.airsync_read_hdl = p_data->add_result.attr_id;
			}
			
			break;
		case BTA_GATTS_ADD_CHAR_DESCR_EVT:
			if(p_data->add_result.char_uuid.uu.uuid16 == GATT_UUID_CHAR_CLIENT_CONFIG)
			{
				airsync_cb_env.airsync_inst.airsync_cfg_hdl = p_data->add_result.attr_id;
			}
			break;
		case BTA_GATTS_CONNECT_EVT:
			//set the connection flag to true
			airsync_env_clcb_alloc(p_data->conn.conn_id, p_data->conn.remote_bda);
			break;
		case BTA_GATTS_DISCONNECT_EVT:
			//set the connection flag to true
			airsync_cb_env.clcb.connected = false;
			break;
		case BTA_GATTS_OPEN_EVT:
			break;
		case BTA_GATTS_CLOSE_EVT:
			if(airsync_cb_env.clcb.connected && (airsync_cb_env.clcb.conn_id == p_data->conn.conn_id))
			{
				//set the connection channal congested flag to true
				airsync_cb_env.clcb.congest =  p_data->congest.congested;
			}
			break;
		case BTA_GATTS_LISTEN_EVT:
			break;
		case BTA_GATTS_CONGEST_EVT: 
			//set the congest flag
			airsync_cb_env.clcb.congest = p_data->congest.congested;
			break;
		default:
			break;
	}
}


/*******************************************************************************
**
** Function         AirSync_CreateService
**
** Description      Create a Service for the airsync profile
**
** Returns          NULL 
**
*******************************************************************************/
void AirSync_CreateService(void)
{
	tBTA_GATTS_IF server_if ;
	tBT_UUID uuid = {LEN_UUID_16, {ATT_SVC_AIRSYNC}};
	UINT16 num_handle = KEY_IDX_NB;
	UINT8 inst = 0x00;
	server_if = airsync_cb_env.gatt_if;
	airsync_cb_env.inst_id = inst;
	
	BTA_GATTS_CreateService(server_if,&uuid,inst,num_handle,true);
	
}

/*******************************************************************************
**
** Function         airsync_env_clcb_alloc
**
** Description      The function allocates a GATT profile  connection link control block
**
** Returns          NULL if not found. Otherwise pointer to the connection link block.
**
*******************************************************************************/
tAirSync_CLCB *airsync_env_clcb_alloc (UINT16 conn_id, BD_ADDR remote_bda)
{
	tAirSync_CLCB *p_clcb = NULL;
	p_clcb = &airsync_cb_env.clcb; 
	
	if(!p_clcb->in_use)
	{
		p_clcb->in_use = TRUE;
		p_clcb->conn_id = conn_id;
		LOG_ERROR("p_clcb->conn_id = %x\n",conn_id);
		p_clcb->connected = TRUE;
		memcpy(p_clcb->remote_bda,remote_bda,BD_ADDR_LEN);	
	}

	return p_clcb;
}

/*******************************************************************************
**
** Function         airsync_env_find_conn_id_by_bd_adddr
**
** Description      The function searches all LCB with macthing bd address
**
** Returns          total number of clcb found.
**
*******************************************************************************/
UINT16 airsync_env_find_conn_id_by_bd_adddr(BD_ADDR remote_bda)
{
	UINT8 i_clcb;
	tAirSync_CLCB *p_clcb = NULL;

	for(i_clcb = 0, p_clcb = &airsync_cb_env.clcb; i_clcb < 1; i_clcb++, p_clcb++)
	{
		if(p_clcb->in_use && p_clcb->connected &&memcmp(p_clcb->remote_bda,remote_bda,BD_ADDR_LEN))
		{
			return p_clcb->conn_id;
		}
	}

	return GATT_INVALID_CONN_ID;
}


/*******************************************************************************
**
** Function         airsync_init
**
** Description      Initializa the GATT Service for airsync profiles.
**
*******************************************************************************/
tGATT_STATUS AirSync_Init(tAIRSYNC_CBACK *call_back)
{
	tBT_UUID app_uuid = {LEN_UUID_16,{ATT_SVC_AIRSYNC}};
	

	if(airsync_cb_env.enabled)
	{
		LOG_ERROR("airsync svc already initaliezd\n");
		return GATT_ERROR;
	}
	else
	{
		memset(&airsync_cb_env,0,sizeof(tAIRSYNC_CB_ENV));
	}
	

	 if(call_back != NULL)
        {
            airsync_cb_env.airsync_inst.p_cback = call_back;
        }

	
	/* register the airsync profile to the BTA_GATTS module*/
	 BTA_GATTS_AppRegister(&app_uuid,airsync_profile_cb);

	airsync_cb_env.enabled = TRUE;

	return GATT_SUCCESS;
}

#endif	///WX_AIRSYNC_CFG
=======
/**
 ****************************************************************************************
 *
 * @file wx_airsync_prf.c
 *
 * @brief Application entry point
 *
 * Copyright (C) Espressif 2016
 * Created by Yulong at 2016/9/29
 *
 *
 ****************************************************************************************
 */
#include "wx_airsync_prf.h"

#if (WX_AIRSYNC_CFG)

#include <stdint.h>
 
#include <string.h>
#include <stdbool.h>
#include <stdio.h>

#include "bt_target.h"
#include "bt_trace.h"
#include "bt_types.h"
#include "gatt_api.h"
#include "bta_api.h"
#include "bta_gatt_api.h"
#include "bta_gatts_int.h"



tAIRSYNC_CB_ENV airsync_cb_env;


/*****************************************************************************
**  Constants
*****************************************************************************/
static void airsync_profile_cb(esp_gatts_evt_t event,  esp_gatts_t *p_data);


/*******************************************************************************
**
** Function         airsync_profile_cb
**
** Description      the callback function after the profile has been register to the BTA manager module
**
** Returns          NULL 
**
*******************************************************************************/
static void airsync_profile_cb(esp_gatts_evt_t event, esp_gatts_t *p_data)
{
	esp_gatts_rsp_t rsp;
	esp_bt_uuid_t uuid = {LEN_UUID_16, {ATT_SVC_AIRSYNC}};
	tAirSync_INST  *p_inst = &airsync_cb_env.airsync_inst;
	
	
	LOG_ERROR("airsync profile cb event = %x\n",event);
	switch(event)	
	{
		case ESP_GATTS_REG_EVT:
			
			if(p_data->reg_oper.status != BTA_GATT_OK)
			{
				LOG_ERROR("button profile register failed\n");
			}
			airsync_cb_env.gatt_if = p_data->reg_oper.server_if;
			airsync_cb_env.enabled = true;
			
			if(p_data->reg_oper.uuid.uu.uuid16 == ATT_SVC_AIRSYNC)
			{
				AirSync_CreateService();
			}
			break;
		case ESP_GATTS_READ_EVT:
			
			if(airsync_cb_env.clcb.connected && airsync_cb_env.enabled){
				//tBTA_GATTS_RSP rsp;
				memset(&rsp,0,sizeof(tBTA_GATTS_API_RSP));
				rsp.attr_value.handle = p_data->req_data.p_data->read_req.handle;
				rsp.attr_value.len = 2;
				esp_ble_gatts_send_rsp(p_data->req_data.conn_id,p_data->req_data.trans_id,
					  p_data->req_data.status,&rsp);
			}
			break;
		case ESP_GATTS_WRITE_EVT:
			if(airsync_cb_env.clcb.connected && airsync_cb_env.enabled){
				 	esp_ble_gatts_send_rsp(p_data->req_data.conn_id,p_data->req_data.trans_id,
								p_data->req_data.status,NULL);

			}
			break;
		case ESP_GATTS_CFM_EVT:
			
			break;
		case ESP_GATTS_CREATE_EVT:
			uuid.uu.uuid16 = ATT_CHAR_AIRSYNC_WIT;
			
			airsync_cb_env.clcb.cur_srvc_id=  p_data->create.service_id;
			airsync_cb_env.is_primery =  p_data->create.is_primary;
			//start the airsync service after created
			esp_ble_gatts_start_srvc(p_data->create.service_id);
			//add the frist airsync characteristic --> write characteristic
			esp_ble_gatts_add_char(airsync_cb_env.clcb.cur_srvc_id,&uuid,
										(GATT_PERM_WRITE|GATT_PERM_READ),
										(GATT_CHAR_PROP_BIT_READ|GATT_CHAR_PROP_BIT_WRITE));
			break;
			
		case ESP_GATTS_ADD_CHAR_EVT:
			if(p_data->add_result.char_uuid.uu.uuid16 == ATT_CHAR_AIRSYNC_WIT)
			{
				uuid.uu.uuid16 = ATT_CHAR_AIRSYBC_NTF;
				//tBTA_GATT_PERM perm = GATT_PERM_READ;
				//tBTA_GATT_CHAR_PROP prop = (GATT_CHAR_PROP_BIT_READ|GATT_CHAR_PROP_BIT_NOTIFY);
				//save the att handle to the env
				airsync_cb_env.airsync_inst.airsync_wirt_hdl = p_data->add_result.attr_id;
				//add the second airsync characteristic --> Notify characteristic
				esp_ble_gatts_add_char(airsync_cb_env.clcb.cur_srvc_id,&uuid,
										GATT_PERM_READ,(GATT_CHAR_PROP_BIT_READ|GATT_CHAR_PROP_BIT_INDICATE));
			}else if(p_data->add_result.char_uuid.uu.uuid16 == ATT_CHAR_AIRSYBC_NTF){ 
				//tBTA_GATT_PERM perm = (GATT_PERM_WRITE|GATT_PERM_WRITE);
				uuid.uu.uuid16 = GATT_UUID_CHAR_CLIENT_CONFIG;
				airsync_cb_env.airsync_inst.airsync_ntf_hdl = p_data->add_result.attr_id;
				esp_ble_gatts_add_char_descr (airsync_cb_env.clcb.cur_srvc_id,
                                  				(GATT_PERM_WRITE|GATT_PERM_WRITE),
                                  				&uuid);

				uuid.uu.uuid16 = ATT_CHAR_AIRSYNC_READ;
				//add the third airsync characteristic --> Read characteristic
				esp_ble_gatts_add_char(airsync_cb_env.clcb.cur_srvc_id,&uuid,
											GATT_PERM_READ,
											GATT_CHAR_PROP_BIT_READ);
			}else if(p_data->add_result.char_uuid.uu.uuid16 == ATT_CHAR_AIRSYNC_READ){
				airsync_cb_env.airsync_inst.airsync_read_hdl = p_data->add_result.attr_id;
			}
			
			break;
		case ESP_GATTS_ADD_CHAR_DESCR_EVT:
			if(p_data->add_result.char_uuid.uu.uuid16 == GATT_UUID_CHAR_CLIENT_CONFIG)
			{
				airsync_cb_env.airsync_inst.airsync_cfg_hdl = p_data->add_result.attr_id;
			}
			break;
		case ESP_GATTS_CONNECT_EVT:
			//set the connection flag to true
			airsync_env_clcb_alloc(p_data->conn.conn_id, p_data->conn.remote_bda);
			break;
		case ESP_GATTS_DISCONNECT_EVT:
			//set the connection flag to true
			airsync_cb_env.clcb.connected = false;
			break;
		case ESP_GATTS_OPEN_EVT:
			break;
		case ESP_GATTS_CLOSE_EVT:
			if(airsync_cb_env.clcb.connected && (airsync_cb_env.clcb.conn_id == p_data->conn.conn_id))
			{
				//set the connection channal congested flag to true
				airsync_cb_env.clcb.congest =  p_data->congest.congested;
			}
			break;
		case ESP_GATTS_CONGEST_EVT: 
			//set the congest flag
			airsync_cb_env.clcb.congest = p_data->congest.congested;
			break;
		default:
			break;
	}
}


/*******************************************************************************
**
** Function         AirSync_CreateService
**
** Description      Create a Service for the airsync profile
**
** Returns          NULL 
**
*******************************************************************************/
void AirSync_CreateService(void)
{
	esp_gatts_if_t server_if ;
	esp_bt_uuid_t uuid = {LEN_UUID_16, {ATT_SVC_AIRSYNC}};
	UINT16 num_handle = WX_IDX_NB;
	UINT8 inst = 0x00;
	server_if = airsync_cb_env.gatt_if;
	airsync_cb_env.inst_id = inst;
	
	esp_ble_gatts_create_srvc(server_if,&uuid,inst,num_handle,true);
	
}

/*******************************************************************************
**
** Function         airsync_env_clcb_alloc
**
** Description      The function allocates a GATT profile  connection link control block
**
** Returns          NULL if not found. Otherwise pointer to the connection link block.
**
*******************************************************************************/
tAirSync_CLCB *airsync_env_clcb_alloc (UINT16 conn_id, BD_ADDR remote_bda)
{
	tAirSync_CLCB *p_clcb = NULL;
	p_clcb = &airsync_cb_env.clcb; 
	
	if(!p_clcb->in_use)
	{
		p_clcb->in_use = TRUE;
		p_clcb->conn_id = conn_id;
		LOG_ERROR("p_clcb->conn_id = %x\n",conn_id);
		p_clcb->connected = TRUE;
		memcpy(p_clcb->remote_bda,remote_bda,BD_ADDR_LEN);	
	}

	return p_clcb;
}

/*******************************************************************************
**
** Function         airsync_env_find_conn_id_by_bd_adddr
**
** Description      The function searches all LCB with macthing bd address
**
** Returns          total number of clcb found.
**
*******************************************************************************/
UINT16 airsync_env_find_conn_id_by_bd_adddr(BD_ADDR remote_bda)
{
	UINT8 i_clcb;
	tAirSync_CLCB *p_clcb = NULL;

	for(i_clcb = 0, p_clcb = &airsync_cb_env.clcb; i_clcb < 1; i_clcb++, p_clcb++)
	{
		if(p_clcb->in_use && p_clcb->connected &&memcmp(p_clcb->remote_bda,remote_bda,BD_ADDR_LEN))
		{
			return p_clcb->conn_id;
		}
	}

	return GATT_INVALID_CONN_ID;
}


/*******************************************************************************
**
** Function         airsync_init
**
** Description      Initializa the GATT Service for airsync profiles.
**
*******************************************************************************/
tGATT_STATUS AirSync_Init(tAIRSYNC_CBACK *call_back)
{
	esp_bt_uuid_t app_uuid = {LEN_UUID_16,{ATT_SVC_AIRSYNC}};
	

	if(airsync_cb_env.enabled)
	{
		LOG_ERROR("airsync svc already initaliezd\n");
		return ESP_GATT_ERROR;
	}
	else
	{
		memset(&airsync_cb_env,0,sizeof(tAIRSYNC_CB_ENV));
	}
	

	 if(call_back != NULL)
     {
        airsync_cb_env.airsync_inst.p_cback = call_back;
     }

	
	/* register the airsync profile to the BTA_GATTS module*/
	 esp_ble_gatts_app_register(&app_uuid,airsync_profile_cb);

	airsync_cb_env.enabled = TRUE;

	return ESP_GATT_OK;
}

#endif	///WX_AIRSYNC_CFG

>>>>>>> b83b0ed0
<|MERGE_RESOLUTION|>--- conflicted
+++ resolved
@@ -1,290 +1,3 @@
-<<<<<<< HEAD
-/**
- ****************************************************************************************
- *
- * @file wx_airsync_prf.c
- *
- * @brief Application entry point
- *
- * Copyright (C) Espressif 2016
- * Created by Yulong at 2016/9/29
- *
- *
- ****************************************************************************************
- */
-#include "wx_airsync_prf.h"
-
-#if (WX_AIRSYNC_CFG)
-
-#include <stdint.h>
- 
-#include <string.h>
-#include <stdbool.h>
-#include <stdio.h>
-
-#include "bt_target.h"
-#include "bt_trace.h"
-#include "bt_types.h"
-#include "gatt_api.h"
-#include "bta_api.h"
-#include "bta_gatt_api.h"
-#include "bta_gatts_int.h"
-
-
-
-tAIRSYNC_CB_ENV airsync_cb_env;
-
-
-/*****************************************************************************
-**  Constants
-*****************************************************************************/
-static void airsync_profile_cb(tBTA_GATTS_EVT event,  tBTA_GATTS *p_data);
-
-
-/*******************************************************************************
-**
-** Function         airsync_profile_cb
-**
-** Description      the callback function after the profile has been register to the BTA manager module
-**
-** Returns          NULL 
-**
-*******************************************************************************/
-static void airsync_profile_cb(tBTA_GATTS_EVT event, tBTA_GATTS *p_data)
-{
-	tBTA_GATTS_RSP rsp;
-	tBT_UUID uuid = {LEN_UUID_16, {ATT_SVC_AIRSYNC}};
-	tAirSync_INST  *p_inst = &airsync_cb_env.airsync_inst;
-	
-	
-	LOG_ERROR("airsync profile cb event = %x\n",event);
-	switch(event)	
-	{
-		case BTA_GATTS_REG_EVT:
-			
-			if(p_data->reg_oper.status != BTA_GATT_OK)
-			{
-				LOG_ERROR("button profile register failed\n");
-			}
-			airsync_cb_env.gatt_if = p_data->reg_oper.server_if;
-			airsync_cb_env.enabled = true;
-			
-			if(p_data->reg_oper.uuid.uu.uuid16 == ATT_SVC_AIRSYNC)
-			{
-				AirSync_CreateService();
-			}
-			break;
-		case BTA_GATTS_READ_EVT:
-			
-			if(airsync_cb_env.clcb.connected && airsync_cb_env.enabled){
-				//tBTA_GATTS_RSP rsp;
-				memset(&rsp,0,sizeof(tBTA_GATTS_API_RSP));
-				rsp.attr_value.handle = p_data->req_data.p_data->read_req.handle;
-				rsp.attr_value.len = 2;
-				BTA_GATTS_SendRsp(p_data->req_data.conn_id,p_data->req_data.trans_id,
-					  p_data->req_data.status,&rsp);
-			}
-			break;
-		case BTA_GATTS_WRITE_EVT:
-			if(airsync_cb_env.clcb.connected && airsync_cb_env.enabled){
-				 	BTA_GATTS_SendRsp(p_data->req_data.conn_id,p_data->req_data.trans_id,
-								p_data->req_data.status,NULL);
-
-			}
-			break;
-		case BTA_GATTS_CONF_EVT:
-			
-			break;
-		case BTA_GATTS_CREATE_EVT:
-			uuid.uu.uuid16 = ATT_CHAR_AIRSYNC_WIT;
-			
-			airsync_cb_env.clcb.cur_srvc_id=  p_data->create.service_id;
-			airsync_cb_env.is_primery =  p_data->create.is_primary;
-			//start the airsync service after created
-			BTA_GATTS_StartService(p_data->create.service_id,BTA_GATT_TRANSPORT_LE);
-			//add the frist airsync characteristic --> write characteristic
-			BTA_GATTS_AddCharacteristic(airsync_cb_env.clcb.cur_srvc_id,&uuid,
-										(GATT_PERM_WRITE|GATT_PERM_READ),
-										(GATT_CHAR_PROP_BIT_READ|GATT_CHAR_PROP_BIT_WRITE));
-			break;
-			
-		case BTA_GATTS_ADD_CHAR_EVT:
-			if(p_data->add_result.char_uuid.uu.uuid16 == ATT_CHAR_AIRSYNC_WIT)
-			{
-				uuid.uu.uuid16 = ATT_CHAR_AIRSYBC_NTF;
-				//tBTA_GATT_PERM perm = GATT_PERM_READ;
-				//tBTA_GATT_CHAR_PROP prop = (GATT_CHAR_PROP_BIT_READ|GATT_CHAR_PROP_BIT_NOTIFY);
-				//save the att handle to the env
-				airsync_cb_env.airsync_inst.airsync_wirt_hdl = p_data->add_result.attr_id;
-				//add the second airsync characteristic --> Notify characteristic
-				BTA_GATTS_AddCharacteristic(airsync_cb_env.clcb.cur_srvc_id,&uuid,
-										GATT_PERM_READ,(GATT_CHAR_PROP_BIT_READ|GATT_CHAR_PROP_BIT_INDICATE));
-			}else if(p_data->add_result.char_uuid.uu.uuid16 == ATT_CHAR_AIRSYBC_NTF){ 
-				//tBTA_GATT_PERM perm = (GATT_PERM_WRITE|GATT_PERM_WRITE);
-				uuid.uu.uuid16 = GATT_UUID_CHAR_CLIENT_CONFIG;
-				airsync_cb_env.airsync_inst.airsync_ntf_hdl = p_data->add_result.attr_id;
-				BTA_GATTS_AddCharDescriptor (airsync_cb_env.clcb.cur_srvc_id,
-                                  				(GATT_PERM_WRITE|GATT_PERM_WRITE),
-                                  				&uuid);
-
-				uuid.uu.uuid16 = ATT_CHAR_AIRSYNC_READ;
-				//add the third airsync characteristic --> Read characteristic
-				BTA_GATTS_AddCharacteristic(airsync_cb_env.clcb.cur_srvc_id,&uuid,
-											GATT_PERM_READ,
-											GATT_CHAR_PROP_BIT_READ);
-			}else if(p_data->add_result.char_uuid.uu.uuid16 == ATT_CHAR_AIRSYNC_READ){
-				airsync_cb_env.airsync_inst.airsync_read_hdl = p_data->add_result.attr_id;
-			}
-			
-			break;
-		case BTA_GATTS_ADD_CHAR_DESCR_EVT:
-			if(p_data->add_result.char_uuid.uu.uuid16 == GATT_UUID_CHAR_CLIENT_CONFIG)
-			{
-				airsync_cb_env.airsync_inst.airsync_cfg_hdl = p_data->add_result.attr_id;
-			}
-			break;
-		case BTA_GATTS_CONNECT_EVT:
-			//set the connection flag to true
-			airsync_env_clcb_alloc(p_data->conn.conn_id, p_data->conn.remote_bda);
-			break;
-		case BTA_GATTS_DISCONNECT_EVT:
-			//set the connection flag to true
-			airsync_cb_env.clcb.connected = false;
-			break;
-		case BTA_GATTS_OPEN_EVT:
-			break;
-		case BTA_GATTS_CLOSE_EVT:
-			if(airsync_cb_env.clcb.connected && (airsync_cb_env.clcb.conn_id == p_data->conn.conn_id))
-			{
-				//set the connection channal congested flag to true
-				airsync_cb_env.clcb.congest =  p_data->congest.congested;
-			}
-			break;
-		case BTA_GATTS_LISTEN_EVT:
-			break;
-		case BTA_GATTS_CONGEST_EVT: 
-			//set the congest flag
-			airsync_cb_env.clcb.congest = p_data->congest.congested;
-			break;
-		default:
-			break;
-	}
-}
-
-
-/*******************************************************************************
-**
-** Function         AirSync_CreateService
-**
-** Description      Create a Service for the airsync profile
-**
-** Returns          NULL 
-**
-*******************************************************************************/
-void AirSync_CreateService(void)
-{
-	tBTA_GATTS_IF server_if ;
-	tBT_UUID uuid = {LEN_UUID_16, {ATT_SVC_AIRSYNC}};
-	UINT16 num_handle = KEY_IDX_NB;
-	UINT8 inst = 0x00;
-	server_if = airsync_cb_env.gatt_if;
-	airsync_cb_env.inst_id = inst;
-	
-	BTA_GATTS_CreateService(server_if,&uuid,inst,num_handle,true);
-	
-}
-
-/*******************************************************************************
-**
-** Function         airsync_env_clcb_alloc
-**
-** Description      The function allocates a GATT profile  connection link control block
-**
-** Returns          NULL if not found. Otherwise pointer to the connection link block.
-**
-*******************************************************************************/
-tAirSync_CLCB *airsync_env_clcb_alloc (UINT16 conn_id, BD_ADDR remote_bda)
-{
-	tAirSync_CLCB *p_clcb = NULL;
-	p_clcb = &airsync_cb_env.clcb; 
-	
-	if(!p_clcb->in_use)
-	{
-		p_clcb->in_use = TRUE;
-		p_clcb->conn_id = conn_id;
-		LOG_ERROR("p_clcb->conn_id = %x\n",conn_id);
-		p_clcb->connected = TRUE;
-		memcpy(p_clcb->remote_bda,remote_bda,BD_ADDR_LEN);	
-	}
-
-	return p_clcb;
-}
-
-/*******************************************************************************
-**
-** Function         airsync_env_find_conn_id_by_bd_adddr
-**
-** Description      The function searches all LCB with macthing bd address
-**
-** Returns          total number of clcb found.
-**
-*******************************************************************************/
-UINT16 airsync_env_find_conn_id_by_bd_adddr(BD_ADDR remote_bda)
-{
-	UINT8 i_clcb;
-	tAirSync_CLCB *p_clcb = NULL;
-
-	for(i_clcb = 0, p_clcb = &airsync_cb_env.clcb; i_clcb < 1; i_clcb++, p_clcb++)
-	{
-		if(p_clcb->in_use && p_clcb->connected &&memcmp(p_clcb->remote_bda,remote_bda,BD_ADDR_LEN))
-		{
-			return p_clcb->conn_id;
-		}
-	}
-
-	return GATT_INVALID_CONN_ID;
-}
-
-
-/*******************************************************************************
-**
-** Function         airsync_init
-**
-** Description      Initializa the GATT Service for airsync profiles.
-**
-*******************************************************************************/
-tGATT_STATUS AirSync_Init(tAIRSYNC_CBACK *call_back)
-{
-	tBT_UUID app_uuid = {LEN_UUID_16,{ATT_SVC_AIRSYNC}};
-	
-
-	if(airsync_cb_env.enabled)
-	{
-		LOG_ERROR("airsync svc already initaliezd\n");
-		return GATT_ERROR;
-	}
-	else
-	{
-		memset(&airsync_cb_env,0,sizeof(tAIRSYNC_CB_ENV));
-	}
-	
-
-	 if(call_back != NULL)
-        {
-            airsync_cb_env.airsync_inst.p_cback = call_back;
-        }
-
-	
-	/* register the airsync profile to the BTA_GATTS module*/
-	 BTA_GATTS_AppRegister(&app_uuid,airsync_profile_cb);
-
-	airsync_cb_env.enabled = TRUE;
-
-	return GATT_SUCCESS;
-}
-
-#endif	///WX_AIRSYNC_CFG
-=======
 /**
  ****************************************************************************************
  *
@@ -567,6 +280,4 @@
 	return ESP_GATT_OK;
 }
 
-#endif	///WX_AIRSYNC_CFG
-
->>>>>>> b83b0ed0
+#endif	///WX_AIRSYNC_CFG