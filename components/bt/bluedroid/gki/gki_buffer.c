/******************************************************************************
 *
 *  Copyright (C) 1999-2012 Broadcom Corporation
 *
 *  Licensed under the Apache License, Version 2.0 (the "License");
 *  you may not use this file except in compliance with the License.
 *  You may obtain a copy of the License at:
 *
 *  http://www.apache.org/licenses/LICENSE-2.0
 *
 *  Unless required by applicable law or agreed to in writing, software
 *  distributed under the License is distributed on an "AS IS" BASIS,
 *  WITHOUT WARRANTIES OR CONDITIONS OF ANY KIND, either express or implied.
 *  See the License for the specific language governing permissions and
 *  limitations under the License.
 *
 ******************************************************************************/

#include "bt_trace.h"
#include "allocator.h"
#include "gki_int.h"

#define ALIGN_POOL(pl_size)  ( (((pl_size) + 3) / sizeof(UINT32)) * sizeof(UINT32))
#define BUFFER_HDR_SIZE     (sizeof(BUFFER_HDR_T))                  /* Offset past header */
#define BUFFER_PADDING_SIZE (sizeof(BUFFER_HDR_T) + sizeof(UINT32)) /* Header + Magic Number */
#define MAGIC_NO            0xDDBADDBA

#define BUF_STATUS_FREE     0
#define BUF_STATUS_UNLINKED 1
#define BUF_STATUS_QUEUED   2

/*******************************************************************************
**
** Function         gki_init_free_queue
**
** Description      Internal function called at startup to initialize a free
**                  queue. It is called once for each free queue.
**
** Returns          void
**
*******************************************************************************/
static void gki_init_free_queue (UINT8 id, UINT16 size, UINT16 total, void *p_mem)
{
    UINT16           i;
    UINT16           act_size;
    BUFFER_HDR_T    *hdr;
    BUFFER_HDR_T    *hdr1 = NULL;
    UINT32          *magic;
    INT32            tempsize = size;
    tGKI_COM_CB     *p_cb = &gki_cb.com;

    /* Ensure an even number of longwords */
    tempsize = (INT32)ALIGN_POOL(size);
    act_size = (UINT16)(tempsize + BUFFER_PADDING_SIZE);

    /* Remember pool start and end addresses */
    if (p_mem) {
        p_cb->pool_start[id] = (UINT8 *)p_mem;
        p_cb->pool_end[id]   = (UINT8 *)p_mem + (act_size * total);
    }

    p_cb->pool_size[id]  = act_size;

    p_cb->freeq[id].size      = (UINT16) tempsize;
    p_cb->freeq[id].total     = total;
    p_cb->freeq[id].cur_cnt   = 0;
    p_cb->freeq[id].max_cnt   = 0;

    /* Initialize  index table */
    if (p_mem) {
        hdr = (BUFFER_HDR_T *)p_mem;
        p_cb->freeq[id]._p_first = hdr;
        for (i = 0; i < total; i++) {
            hdr->q_id    = id;
            hdr->status  = BUF_STATUS_FREE;
            magic        = (UINT32 *)((UINT8 *)hdr + BUFFER_HDR_SIZE + tempsize);
            *magic       = MAGIC_NO;
            hdr1         = hdr;
            hdr          = (BUFFER_HDR_T *)((UINT8 *)hdr + act_size);
            hdr1->p_next = hdr;
        }
        hdr1->p_next = NULL;
        p_cb->freeq[id]._p_last = hdr1;
    }
}

void gki_buffer_cleanup(void)
{
    UINT8   i;
    tGKI_COM_CB *p_cb = &gki_cb.com;

    for (i = 0; i < GKI_NUM_FIXED_BUF_POOLS; i++) {
        if ( 0 < p_cb->freeq[i].max_cnt ) {
            osi_free(p_cb->pool_start[i]);

            p_cb->freeq[i].cur_cnt   = 0;
            p_cb->freeq[i].max_cnt   = 0;
            p_cb->freeq[i]._p_first   = NULL;
            p_cb->freeq[i]._p_last    = NULL;

            p_cb->pool_start[i] = NULL;
            p_cb->pool_end[i]   = NULL;
            p_cb->pool_size[i]  = 0;
        }
    }
}

/*******************************************************************************
**
** Function         gki_buffer_init
**
** Description      Called once internally by GKI at startup to initialize all
**                  buffers and free buffer pools.
**
** Returns          void
**
*******************************************************************************/
void gki_buffer_init(void)
{
    static const struct {
        uint16_t size;
        uint16_t count;
    } buffer_info[GKI_NUM_FIXED_BUF_POOLS] = {
        { GKI_BUF0_SIZE, GKI_BUF0_MAX },
        { GKI_BUF1_SIZE, GKI_BUF1_MAX },
        { GKI_BUF2_SIZE, GKI_BUF2_MAX },
        { GKI_BUF3_SIZE, GKI_BUF3_MAX },
        { GKI_BUF4_SIZE, GKI_BUF4_MAX },
        { GKI_BUF5_SIZE, GKI_BUF5_MAX },
        { GKI_BUF6_SIZE, GKI_BUF6_MAX },
        { GKI_BUF7_SIZE, GKI_BUF7_MAX },
        { GKI_BUF8_SIZE, GKI_BUF8_MAX },
        { GKI_BUF9_SIZE, GKI_BUF9_MAX },
    };

    tGKI_COM_CB *p_cb = &gki_cb.com;

    for (int i = 0; i < GKI_NUM_TOTAL_BUF_POOLS; i++) {
        p_cb->pool_start[i] = NULL;
        p_cb->pool_end[i]   = NULL;
        p_cb->pool_size[i]  = 0;

        p_cb->freeq[i]._p_first = 0;
        p_cb->freeq[i]._p_last  = 0;
        p_cb->freeq[i].size    = 0;
        p_cb->freeq[i].total   = 0;
        p_cb->freeq[i].cur_cnt = 0;
        p_cb->freeq[i].max_cnt = 0;
    }

    /* Use default from target.h */
    p_cb->pool_access_mask = GKI_DEF_BUFPOOL_PERM_MASK;

    for (int i = 0; i < GKI_NUM_FIXED_BUF_POOLS; ++i) {
        gki_init_free_queue(i, buffer_info[i].size, buffer_info[i].count, NULL);
    }
}

/*******************************************************************************
**
** Function         GKI_init_q
**
** Description      Called by an application to initialize a buffer queue.
**
** Returns          void
**
*******************************************************************************/
void GKI_init_q (BUFFER_Q *p_q)
{
    p_q->_p_first = p_q->_p_last = NULL;
    p_q->_count = 0;
}

/*******************************************************************************
**
** Function         GKI_getbuf
**
** Description      Called by an application to get a free buffer which
**                  is of size greater or equal to the requested size.
**
**                  Note: This routine only takes buffers from public pools.
**                        It will not use any buffers from pools
**                        marked GKI_RESTRICTED_POOL.
**
** Parameters       size - (input) number of bytes needed.
**
** Returns          A pointer to the buffer, or NULL if none available
**
*******************************************************************************/
void *GKI_getbuf (UINT16 size)
{
<<<<<<< HEAD
  BUFFER_HDR_T *header = osi_malloc(size + BUFFER_HDR_SIZE);
  assert(header != NULL);
  if (header != NULL) {
=======
    BUFFER_HDR_T *header = osi_malloc(size + BUFFER_HDR_SIZE);
>>>>>>> 19273c7b
    header->status  = BUF_STATUS_UNLINKED;
    header->p_next  = NULL;
    header->Type    = 0;
    header->size = size;

    return header + 1;
<<<<<<< HEAD
  } else {
      return NULL;
  }
=======
>>>>>>> 19273c7b
}


/*******************************************************************************
**
** Function         GKI_getpoolbuf
**
** Description      Called by an application to get a free buffer from
**                  a specific buffer pool.
**
**                  Note: If there are no more buffers available from the pool,
**                        the public buffers are searched for an available buffer.
**
** Parameters       pool_id - (input) pool ID to get a buffer out of.
**
** Returns          A pointer to the buffer, or NULL if none available
**
*******************************************************************************/
void *GKI_getpoolbuf (UINT8 pool_id)
{
    return GKI_getbuf(gki_cb.com.pool_size[pool_id]);
}

/*******************************************************************************
**
** Function         GKI_freebuf
**
** Description      Called by an application to return a buffer to the free pool.
**
** Parameters       p_buf - (input) address of the beginning of a buffer.
**
** Returns          void
**
*******************************************************************************/
void GKI_freebuf (void *p_buf)
{
    osi_free((BUFFER_HDR_T *)p_buf - 1);
}


/*******************************************************************************
**
** Function         GKI_get_buf_size
**
** Description      Called by an application to get the size of a buffer.
**
** Parameters       p_buf - (input) address of the beginning of a buffer.
**
** Returns          the size of the buffer
**
*******************************************************************************/
UINT16 GKI_get_buf_size (void *p_buf)
{
    BUFFER_HDR_T *header = (BUFFER_HDR_T *)p_buf - 1;
    return header->size;
}

/*******************************************************************************
**
** Function         GKI_enqueue
**
** Description      Enqueue a buffer at the tail of the queue
**
** Parameters:      p_q  -  (input) pointer to a queue.
**                  p_buf - (input) address of the buffer to enqueue
**
** Returns          void
**
*******************************************************************************/
void GKI_enqueue (BUFFER_Q *p_q, void *p_buf)
{
    BUFFER_HDR_T *p_hdr = (BUFFER_HDR_T *) ((UINT8 *) p_buf - BUFFER_HDR_SIZE);
    assert(p_hdr->status == BUF_STATUS_UNLINKED);

    GKI_disable();

    /* Since the queue is exposed (C vs C++), keep the pointers in exposed format */
    if (p_q->_p_last) {
        BUFFER_HDR_T *_p_last_hdr = (BUFFER_HDR_T *)((UINT8 *)p_q->_p_last - BUFFER_HDR_SIZE);
        _p_last_hdr->p_next = p_hdr;
    } else {
        p_q->_p_first = p_buf;
    }

    p_q->_p_last = p_buf;
    p_q->_count++;

    p_hdr->p_next = NULL;
    p_hdr->status = BUF_STATUS_QUEUED;

    GKI_enable();
}

/*******************************************************************************
**
** Function         GKI_dequeue
**
** Description      Dequeues a buffer from the head of a queue
**
** Parameters:      p_q  - (input) pointer to a queue.
**
** Returns          NULL if queue is empty, else buffer
**
*******************************************************************************/
void *GKI_dequeue (BUFFER_Q *p_q)
{
    BUFFER_HDR_T    *p_hdr;

    GKI_disable();

    if (!p_q || !p_q->_count) {
        GKI_enable();
        return (NULL);
    }

    p_hdr = (BUFFER_HDR_T *)((UINT8 *)p_q->_p_first - BUFFER_HDR_SIZE);

    /* Keep buffers such that GKI header is invisible
    */
    if (p_hdr->p_next) {
        p_q->_p_first = ((UINT8 *)p_hdr->p_next + BUFFER_HDR_SIZE);
    } else {
        p_q->_p_first = NULL;
        p_q->_p_last  = NULL;
    }

    p_q->_count--;

    p_hdr->p_next = NULL;
    p_hdr->status = BUF_STATUS_UNLINKED;

    GKI_enable();

    return ((UINT8 *)p_hdr + BUFFER_HDR_SIZE);
}

/*******************************************************************************
**
** Function         GKI_remove_from_queue
**
** Description      Dequeue a buffer from the middle of the queue
**
** Parameters:      p_q  - (input) pointer to a queue.
**                  p_buf - (input) address of the buffer to enqueue
**
** Returns          NULL if queue is empty, else buffer
**
*******************************************************************************/
void *GKI_remove_from_queue (BUFFER_Q *p_q, void *p_buf)
{
    BUFFER_HDR_T    *p_prev;
    BUFFER_HDR_T    *p_buf_hdr;

    GKI_disable();

    if (p_buf == p_q->_p_first) {
        GKI_enable();
        return (GKI_dequeue (p_q));
    }

    p_buf_hdr = (BUFFER_HDR_T *)((UINT8 *)p_buf - BUFFER_HDR_SIZE);
    p_prev    = (BUFFER_HDR_T *)((UINT8 *)p_q->_p_first - BUFFER_HDR_SIZE);

    for ( ; p_prev; p_prev = p_prev->p_next) {
        /* If the previous points to this one, move the pointers around */
        if (p_prev->p_next == p_buf_hdr) {
            p_prev->p_next = p_buf_hdr->p_next;

            /* If we are removing the last guy in the queue, update _p_last */
            if (p_buf == p_q->_p_last) {
                p_q->_p_last = p_prev + 1;
            }

            /* One less in the queue */
            p_q->_count--;

            /* The buffer is now unlinked */
            p_buf_hdr->p_next = NULL;
            p_buf_hdr->status = BUF_STATUS_UNLINKED;

            GKI_enable();
            return (p_buf);
        }
    }

    GKI_enable();
    return (NULL);
}

/*******************************************************************************
**
** Function         GKI_getfirst
**
** Description      Return a pointer to the first buffer in a queue
**
** Parameters:      p_q  - (input) pointer to a queue.
**
** Returns          NULL if queue is empty, else buffer address
**
*******************************************************************************/
void *GKI_getfirst (BUFFER_Q *p_q)
{
    return (p_q->_p_first);
}

/*******************************************************************************
**
** Function         GKI_getlast
**
** Description      Return a pointer to the last buffer in a queue
**
** Parameters:      p_q  - (input) pointer to a queue.
**
** Returns          NULL if queue is empty, else buffer address
**
*******************************************************************************/
void *GKI_getlast (BUFFER_Q *p_q)
{
    return (p_q->_p_last);
}

/*******************************************************************************
**
** Function         GKI_getnext
**
** Description      Return a pointer to the next buffer in a queue
**
** Parameters:      p_buf  - (input) pointer to the buffer to find the next one from.
**
** Returns          NULL if no more buffers in the queue, else next buffer address
**
*******************************************************************************/
void *GKI_getnext (void *p_buf)
{
    BUFFER_HDR_T    *p_hdr;

    p_hdr = (BUFFER_HDR_T *) ((UINT8 *) p_buf - BUFFER_HDR_SIZE);

    if (p_hdr->p_next) {
        return ((UINT8 *)p_hdr->p_next + BUFFER_HDR_SIZE);
    } else {
        return (NULL);
    }
}

/*******************************************************************************
**
** Function         GKI_queue_is_empty
**
** Description      Check the status of a queue.
**
** Parameters:      p_q  - (input) pointer to a queue.
**
** Returns          TRUE if queue is empty, else FALSE
**
*******************************************************************************/
BOOLEAN GKI_queue_is_empty(BUFFER_Q *p_q)
{
    return ((BOOLEAN) (p_q->_count == 0));
}

UINT16 GKI_queue_length(BUFFER_Q *p_q)
{
    return p_q->_count;
}

/*******************************************************************************
**
** Function         GKI_poolcount
**
** Description      Called by an application to get the total number of buffers
**                  in the specified buffer pool.
**
** Parameters       pool_id - (input) pool ID to get the free count of.
**
** Returns          the total number of buffers in the pool
**
*******************************************************************************/
UINT16 GKI_poolcount (UINT8 pool_id)
{
    if (pool_id >= GKI_NUM_TOTAL_BUF_POOLS) {
        return (0);
    }

    return (gki_cb.com.freeq[pool_id].total);
}

/*******************************************************************************
**
** Function         GKI_poolfreecount
**
** Description      Called by an application to get the number of free buffers
**                  in the specified buffer pool.
**
** Parameters       pool_id - (input) pool ID to get the free count of.
**
** Returns          the number of free buffers in the pool
**
*******************************************************************************/
UINT16 GKI_poolfreecount (UINT8 pool_id)
{
    FREE_QUEUE_T  *Q;

    if (pool_id >= GKI_NUM_TOTAL_BUF_POOLS) {
        return (0);
    }

    Q  = &gki_cb.com.freeq[pool_id];

    return ((UINT16)(Q->total - Q->cur_cnt));
}

/*******************************************************************************
**
** Function         GKI_get_pool_bufsize
**
** Description      Called by an application to get the size of buffers in a pool
**
** Parameters       Pool ID.
**
** Returns          the size of buffers in the pool
**
*******************************************************************************/
UINT16 GKI_get_pool_bufsize (UINT8 pool_id)
{
    if (pool_id < GKI_NUM_TOTAL_BUF_POOLS) {
        return (gki_cb.com.freeq[pool_id].size);
    }

    return (0);
}

/*******************************************************************************
**
** Function         GKI_poolutilization
**
** Description      Called by an application to get the buffer utilization
**                  in the specified buffer pool.
**
** Parameters       pool_id - (input) pool ID to get the free count of.
**
** Returns          % of buffers used from 0 to 100
**
*******************************************************************************/
UINT16 GKI_poolutilization (UINT8 pool_id)
{
    FREE_QUEUE_T  *Q;

    if (pool_id >= GKI_NUM_TOTAL_BUF_POOLS) {
        return (100);
    }

    Q  = &gki_cb.com.freeq[pool_id];

    if (Q->total == 0) {
        return (100);
    }

    return ((Q->cur_cnt * 100) / Q->total);
}<|MERGE_RESOLUTION|>--- conflicted
+++ resolved
@@ -189,25 +189,18 @@
 *******************************************************************************/
 void *GKI_getbuf (UINT16 size)
 {
-<<<<<<< HEAD
-  BUFFER_HDR_T *header = osi_malloc(size + BUFFER_HDR_SIZE);
-  assert(header != NULL);
-  if (header != NULL) {
-=======
     BUFFER_HDR_T *header = osi_malloc(size + BUFFER_HDR_SIZE);
->>>>>>> 19273c7b
-    header->status  = BUF_STATUS_UNLINKED;
-    header->p_next  = NULL;
-    header->Type    = 0;
-    header->size = size;
-
-    return header + 1;
-<<<<<<< HEAD
-  } else {
-      return NULL;
-  }
-=======
->>>>>>> 19273c7b
+    assert(header != NULL);
+    if (header != NULL) {
+        header->status  = BUF_STATUS_UNLINKED;
+        header->p_next  = NULL;
+        header->Type    = 0;
+        header->size = size;
+
+        return header + 1;
+    } else {
+        return NULL;
+    }
 }
 
 
