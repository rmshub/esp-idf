/******************************************************************************
 *
 *  Copyright (C) 2003-2012 Broadcom Corporation
 *
 *  Licensed under the Apache License, Version 2.0 (the "License");
 *  you may not use this file except in compliance with the License.
 *  You may obtain a copy of the License at:
 *
 *  http://www.apache.org/licenses/LICENSE-2.0
 *
 *  Unless required by applicable law or agreed to in writing, software
 *  distributed under the License is distributed on an "AS IS" BASIS,
 *  WITHOUT WARRANTIES OR CONDITIONS OF ANY KIND, either express or implied.
 *  See the License for the specific language governing permissions and
 *  limitations under the License.
 *
 ******************************************************************************/

/******************************************************************************
 *
 *  This is the main implementation file for the BTA system manager.
 *
 ******************************************************************************/
#define LOG_TAG "bt_bta_sys_main"

// #include <assert.h>
#include <string.h>

#include "alarm.h"
#include "thread.h"
#include "btm_api.h"
#include "bta_api.h"
#include "bta_sys.h"
#include "bta_sys_int.h"

#include "fixed_queue.h"
#include "gki.h"
#include "hash_map.h"
#include "osi.h"
#include "hash_functions.h"
// #include "osi/include/log.h"
// #include "osi/include/thread.h"
#if( defined BTA_AR_INCLUDED ) && (BTA_AR_INCLUDED == TRUE)
#include "bta_ar_api.h"
#endif
#include "utl.h"


/* system manager control block definition */
#if BTA_DYNAMIC_MEMORY == FALSE
tBTA_SYS_CB bta_sys_cb;
#endif

fixed_queue_t *btu_bta_alarm_queue;
static hash_map_t *bta_alarm_hash_map;
static const size_t BTA_ALARM_HASH_MAP_SIZE = 17;
static pthread_mutex_t bta_alarm_lock;
// extern thread_t *bt_workqueue_thread;

/* trace level */
/* TODO Bluedroid - Hard-coded trace levels -  Needs to be configurable */
UINT8 appl_trace_level = APPL_INITIAL_TRACE_LEVEL;
UINT8 btif_trace_level = BT_TRACE_LEVEL_NONE;

// Communication queue between btu_task and bta.
extern fixed_queue_t *btu_bta_msg_queue;
void btu_bta_alarm_ready(fixed_queue_t *queue);

static const tBTA_SYS_REG bta_sys_hw_reg = {
    bta_sys_sm_execute,
    NULL
};


/* type for action functions */
typedef void (*tBTA_SYS_ACTION)(tBTA_SYS_HW_MSG *p_data);

/* action function list */
const tBTA_SYS_ACTION bta_sys_action[] = {
    /* device manager local device API events - cf bta_sys.h for events */
    bta_sys_hw_api_enable,             /* 0  BTA_SYS_HW_API_ENABLE_EVT    */
    bta_sys_hw_evt_enabled,           /* 1  BTA_SYS_HW_EVT_ENABLED_EVT */
    bta_sys_hw_evt_stack_enabled,       /* 2  BTA_SYS_HW_EVT_STACK_ENABLED_EVT */
    bta_sys_hw_api_disable,             /* 3  BTA_SYS_HW_API_DISABLE_EVT     */
    bta_sys_hw_evt_disabled,           /* 4  BTA_SYS_HW_EVT_DISABLED_EVT  */
    bta_sys_hw_error                        /* 5   BTA_SYS_HW_ERROR_EVT  */
};

/* state machine action enumeration list */
enum {
    /* device manager local device API events */
    BTA_SYS_HW_API_ENABLE,
    BTA_SYS_HW_EVT_ENABLED,
    BTA_SYS_HW_EVT_STACK_ENABLED,
    BTA_SYS_HW_API_DISABLE,
    BTA_SYS_HW_EVT_DISABLED,
    BTA_SYS_HW_ERROR
};

#define BTA_SYS_NUM_ACTIONS  (BTA_SYS_MAX_EVT & 0x00ff)
#define BTA_SYS_IGNORE       BTA_SYS_NUM_ACTIONS

/* state table information */
#define BTA_SYS_ACTIONS              2       /* number of actions */
#define BTA_SYS_NEXT_STATE           2       /* position of next state */
#define BTA_SYS_NUM_COLS             3       /* number of columns in state tables */


/* state table for OFF state */
const UINT8 bta_sys_hw_off[][BTA_SYS_NUM_COLS] = {
    /* Event                    Action 1               Action 2             Next State */
    /* API_ENABLE    */  {BTA_SYS_HW_API_ENABLE,    BTA_SYS_IGNORE,     BTA_SYS_HW_STARTING},
    /* EVT_ENABLED   */  {BTA_SYS_IGNORE,           BTA_SYS_IGNORE,     BTA_SYS_HW_STARTING},
    /* STACK_ENABLED */  {BTA_SYS_IGNORE,           BTA_SYS_IGNORE,     BTA_SYS_HW_ON},
    /* API_DISABLE   */  {BTA_SYS_HW_EVT_DISABLED,  BTA_SYS_IGNORE,     BTA_SYS_HW_OFF},
    /* EVT_DISABLED  */  {BTA_SYS_IGNORE,           BTA_SYS_IGNORE,     BTA_SYS_HW_OFF},
    /* EVT_ERROR     */  {BTA_SYS_IGNORE,           BTA_SYS_IGNORE,     BTA_SYS_HW_OFF}
};

const UINT8 bta_sys_hw_starting[][BTA_SYS_NUM_COLS] = {
    /* Event                    Action 1                   Action 2               Next State */
    /* API_ENABLE    */  {BTA_SYS_IGNORE,               BTA_SYS_IGNORE,         BTA_SYS_HW_STARTING}, /* wait for completion event */
    /* EVT_ENABLED   */  {BTA_SYS_HW_EVT_ENABLED,       BTA_SYS_IGNORE,         BTA_SYS_HW_STARTING},
    /* STACK_ENABLED */  {BTA_SYS_HW_EVT_STACK_ENABLED, BTA_SYS_IGNORE,         BTA_SYS_HW_ON},
    /* API_DISABLE   */  {BTA_SYS_IGNORE,               BTA_SYS_IGNORE,         BTA_SYS_HW_STOPPING}, /* successive disable/enable: change state wait for completion to disable */
    /* EVT_DISABLED  */  {BTA_SYS_HW_EVT_DISABLED,      BTA_SYS_HW_API_ENABLE,  BTA_SYS_HW_STARTING}, /* successive enable/disable: notify, then restart HW */
    /* EVT_ERROR */      {BTA_SYS_HW_ERROR,             BTA_SYS_IGNORE,         BTA_SYS_HW_ON}
};

const UINT8 bta_sys_hw_on[][BTA_SYS_NUM_COLS] = {
    /* Event                    Action 1                   Action 2               Next State */
    /* API_ENABLE    */  {BTA_SYS_HW_API_ENABLE,        BTA_SYS_IGNORE,         BTA_SYS_HW_ON},
    /* EVT_ENABLED   */  {BTA_SYS_IGNORE,               BTA_SYS_IGNORE,         BTA_SYS_HW_ON},
    /* STACK_ENABLED */  {BTA_SYS_IGNORE,               BTA_SYS_IGNORE,         BTA_SYS_HW_ON},
    /* API_DISABLE   */  {BTA_SYS_HW_API_DISABLE,       BTA_SYS_IGNORE,         BTA_SYS_HW_ON}, /* don't change the state here, as some other modules might be active */
    /* EVT_DISABLED */   {BTA_SYS_HW_ERROR,             BTA_SYS_IGNORE,         BTA_SYS_HW_ON},
    /* EVT_ERROR */      {BTA_SYS_HW_ERROR,             BTA_SYS_IGNORE,         BTA_SYS_HW_ON}
};

const UINT8 bta_sys_hw_stopping[][BTA_SYS_NUM_COLS] = {
    /* Event                    Action 1                   Action 2               Next State */
    /* API_ENABLE    */  {BTA_SYS_IGNORE,               BTA_SYS_IGNORE,         BTA_SYS_HW_STARTING}, /* change state, and wait for completion event to enable */
    /* EVT_ENABLED   */  {BTA_SYS_HW_EVT_ENABLED,       BTA_SYS_IGNORE,         BTA_SYS_HW_STOPPING}, /* successive enable/disable: finish the enable before disabling */
    /* STACK_ENABLED */  {BTA_SYS_HW_EVT_STACK_ENABLED, BTA_SYS_HW_API_DISABLE, BTA_SYS_HW_STOPPING}, /* successive enable/disable: notify, then stop */
    /* API_DISABLE   */  {BTA_SYS_IGNORE,               BTA_SYS_IGNORE,         BTA_SYS_HW_STOPPING}, /* wait for completion event */
    /* EVT_DISABLED  */  {BTA_SYS_HW_EVT_DISABLED,      BTA_SYS_IGNORE,         BTA_SYS_HW_OFF},
    /* EVT_ERROR     */  {BTA_SYS_HW_API_DISABLE,       BTA_SYS_IGNORE,         BTA_SYS_HW_STOPPING}
};

typedef const UINT8 (*tBTA_SYS_ST_TBL)[BTA_SYS_NUM_COLS];

/* state table */
const tBTA_SYS_ST_TBL bta_sys_st_tbl[] = {
    bta_sys_hw_off,
    bta_sys_hw_starting,
    bta_sys_hw_on,
    bta_sys_hw_stopping
};

/*******************************************************************************
**
** Function         bta_sys_init
**
** Description      BTA initialization; called from task initialization.
**
**
** Returns          void
**
*******************************************************************************/
void bta_sys_init(void)
{
    memset(&bta_sys_cb, 0, sizeof(tBTA_SYS_CB));

    pthread_mutex_init(&bta_alarm_lock, NULL);

    bta_alarm_hash_map = hash_map_new(BTA_ALARM_HASH_MAP_SIZE,
                                      hash_function_pointer, NULL, (data_free_fn)osi_alarm_free, NULL);
    btu_bta_alarm_queue = fixed_queue_new(SIZE_MAX);

    fixed_queue_register_dequeue(btu_bta_alarm_queue,
                                 btu_bta_alarm_ready);

    appl_trace_level = APPL_INITIAL_TRACE_LEVEL;

    /* register BTA SYS message handler */
    bta_sys_register( BTA_ID_SYS,  &bta_sys_hw_reg);

    /* register for BTM notifications */
    BTM_RegisterForDeviceStatusNotif ((tBTM_DEV_STATUS_CB *)&bta_sys_hw_btm_cback );

#if( defined BTA_AR_INCLUDED ) && (BTA_AR_INCLUDED == TRUE)
    bta_ar_init();
#endif

}

void bta_sys_free(void)
{
    fixed_queue_free(btu_bta_alarm_queue, NULL);
    hash_map_free(bta_alarm_hash_map);
    pthread_mutex_destroy(&bta_alarm_lock);
}

/*******************************************************************************
**
** Function         bta_dm_sm_execute
**
** Description      State machine event handling function for DM
**
**
** Returns          void
**
*******************************************************************************/
BOOLEAN bta_sys_sm_execute(BT_HDR *p_msg)
{
    BOOLEAN freebuf = TRUE;
    tBTA_SYS_ST_TBL      state_table;
    UINT8               action;
    int                 i;

    APPL_TRACE_EVENT("bta_sys_sm_execute state:%d, event:0x%x\n",  bta_sys_cb.state, p_msg->event);

    /* look up the state table for the current state */
    state_table = bta_sys_st_tbl[bta_sys_cb.state];
    /* update state */
    bta_sys_cb.state = state_table[p_msg->event & 0x00ff][BTA_SYS_NEXT_STATE];

    /* execute action functions */
    for (i = 0; i < BTA_SYS_ACTIONS; i++) {
        if ((action = state_table[p_msg->event & 0x00ff][i]) != BTA_SYS_IGNORE) {
            (*bta_sys_action[action])( (tBTA_SYS_HW_MSG *) p_msg);
        } else {
            break;
        }
    }
    return freebuf;

}


void bta_sys_hw_register( tBTA_SYS_HW_MODULE module, tBTA_SYS_HW_CBACK *cback)
{
    bta_sys_cb.sys_hw_cback[module] = cback;
}


void bta_sys_hw_unregister( tBTA_SYS_HW_MODULE module )
{
    bta_sys_cb.sys_hw_cback[module] = NULL;
}

/*******************************************************************************
**
** Function         bta_sys_hw_btm_cback
**
** Description     This function is registered by BTA SYS to BTM in order to get status notifications
**
**
** Returns
**
*******************************************************************************/
void bta_sys_hw_btm_cback( tBTM_DEV_STATUS status )
{

    tBTA_SYS_HW_MSG *sys_event;

    APPL_TRACE_DEBUG(" bta_sys_hw_btm_cback was called with parameter: %i" , status );

    /* send a message to BTA SYS */
    if ((sys_event = (tBTA_SYS_HW_MSG *) GKI_getbuf(sizeof(tBTA_SYS_HW_MSG))) != NULL) {
        if (status == BTM_DEV_STATUS_UP) {
            sys_event->hdr.event = BTA_SYS_EVT_STACK_ENABLED_EVT;
        } else if (status == BTM_DEV_STATUS_DOWN) {
            sys_event->hdr.event = BTA_SYS_ERROR_EVT;
        } else {
            /* BTM_DEV_STATUS_CMD_TOUT is ignored for now. */
            GKI_freebuf (sys_event);
            sys_event = NULL;
        }

        if (sys_event) {
            bta_sys_sendmsg(sys_event);
        }
    } else {
        APPL_TRACE_DEBUG("ERROR bta_sys_hw_btm_cback couldn't send msg" );
    }
}



/*******************************************************************************
**
** Function         bta_sys_hw_error
**
** Description     In case the HW device stops answering... Try to turn it off, then re-enable all
**                      previously active SW modules.
**
** Returns          success or failure
**
*******************************************************************************/
void bta_sys_hw_error(tBTA_SYS_HW_MSG *p_sys_hw_msg)
{
    UINT8 module_index;
    UNUSED(p_sys_hw_msg);

    APPL_TRACE_DEBUG("%s\n", __FUNCTION__);

    for (module_index = 0; module_index < BTA_SYS_MAX_HW_MODULES; module_index++) {
        if ( bta_sys_cb.sys_hw_module_active &  ((UINT32)1 << module_index )) {
            switch ( module_index) {
            case BTA_SYS_HW_BLUETOOTH:
                /* Send BTA_SYS_HW_ERROR_EVT to DM */
                if (bta_sys_cb.sys_hw_cback[module_index] != NULL) {
                    bta_sys_cb.sys_hw_cback[module_index] (BTA_SYS_HW_ERROR_EVT);
                }
                break;
            default:
                /* not yet supported */
                break;
            }
        }
    }
}



/*******************************************************************************
**
** Function         bta_sys_hw_enable
**
** Description     this function is called after API enable and HW has been turned on
**
**
** Returns          success or failure
**
*******************************************************************************/

void bta_sys_hw_api_enable( tBTA_SYS_HW_MSG *p_sys_hw_msg )
{
    if ((!bta_sys_cb.sys_hw_module_active) && (bta_sys_cb.state != BTA_SYS_HW_ON)) {
        /* register which HW module was turned on */
        bta_sys_cb.sys_hw_module_active |=  ((UINT32)1 << p_sys_hw_msg->hw_module );

        tBTA_SYS_HW_MSG *p_msg;
        if ((p_msg = (tBTA_SYS_HW_MSG *) GKI_getbuf(sizeof(tBTA_SYS_HW_MSG))) != NULL) {
            p_msg->hdr.event = BTA_SYS_EVT_ENABLED_EVT;
            p_msg->hw_module = p_sys_hw_msg->hw_module;

            bta_sys_sendmsg(p_msg);
        }
    } else {
        /* register which HW module was turned on */
        bta_sys_cb.sys_hw_module_active |=  ((UINT32)1 << p_sys_hw_msg->hw_module );

        /* HW already in use, so directly notify the caller */
        if (bta_sys_cb.sys_hw_cback[p_sys_hw_msg->hw_module ] != NULL ) {
            bta_sys_cb.sys_hw_cback[p_sys_hw_msg->hw_module ](  BTA_SYS_HW_ON_EVT   );
        }
    }

    APPL_TRACE_EVENT ("bta_sys_hw_api_enable for %d, active modules 0x%04X\n",
                      p_sys_hw_msg->hw_module, bta_sys_cb.sys_hw_module_active);

}

/*******************************************************************************
**
** Function         bta_sys_hw_disable
**
** Description     if no other module is using the HW, this function will call ( if defined ) a user-macro to turn off the HW
**
**
** Returns          success or failure
**
*******************************************************************************/
void bta_sys_hw_api_disable(tBTA_SYS_HW_MSG *p_sys_hw_msg)
{
    APPL_TRACE_DEBUG("bta_sys_hw_api_disable for %d, active modules: 0x%04X\n",
                     p_sys_hw_msg->hw_module, bta_sys_cb.sys_hw_module_active );

    /* make sure the related SW blocks were stopped */
    bta_sys_disable( p_sys_hw_msg->hw_module );


    /* register which module we turn off */
    bta_sys_cb.sys_hw_module_active &=  ~((UINT32)1 << p_sys_hw_msg->hw_module );


    /* if there are still some SW modules using the HW, just provide an answer to the calling */
    if ( bta_sys_cb.sys_hw_module_active != 0  ) {
        /*  if there are still some SW modules using the HW,  directly notify the caller */
        if ( bta_sys_cb.sys_hw_cback[p_sys_hw_msg->hw_module ] != NULL ) {
            bta_sys_cb.sys_hw_cback[p_sys_hw_msg->hw_module ](  BTA_SYS_HW_OFF_EVT   );
        }
    } else {
        /* manually update the state of our system */
        bta_sys_cb.state = BTA_SYS_HW_STOPPING;

        tBTA_SYS_HW_MSG *p_msg;
        if ((p_msg = (tBTA_SYS_HW_MSG *) GKI_getbuf(sizeof(tBTA_SYS_HW_MSG))) != NULL) {
            p_msg->hdr.event = BTA_SYS_EVT_DISABLED_EVT;
            p_msg->hw_module = p_sys_hw_msg->hw_module;

            bta_sys_sendmsg(p_msg);
        }
    }

}


/*******************************************************************************
**
** Function         bta_sys_hw_event_enabled
**
** Description
**
**
** Returns          success or failure
**
*******************************************************************************/
void bta_sys_hw_evt_enabled(tBTA_SYS_HW_MSG *p_sys_hw_msg)
{
    APPL_TRACE_EVENT("bta_sys_hw_evt_enabled for %i\n", p_sys_hw_msg->hw_module);
    BTM_DeviceReset( NULL );
}


/*******************************************************************************
**
** Function         bta_sys_hw_event_disabled
**
** Description
**
**
** Returns          success or failure
**
*******************************************************************************/
void bta_sys_hw_evt_disabled(tBTA_SYS_HW_MSG *p_sys_hw_msg)
{
    UINT8 hw_module_index;

    APPL_TRACE_DEBUG("bta_sys_hw_evt_disabled - module 0x%X\n", p_sys_hw_msg->hw_module);

    for (hw_module_index = 0; hw_module_index < BTA_SYS_MAX_HW_MODULES; hw_module_index++) {
        if (bta_sys_cb.sys_hw_cback[hw_module_index] != NULL) {
            bta_sys_cb.sys_hw_cback[hw_module_index] (BTA_SYS_HW_OFF_EVT);
        }
    }
}

/*******************************************************************************
**
** Function         bta_sys_hw_event_stack_enabled
**
** Description     we receive this event once the SW side is ready ( stack, FW download,... ),
**                       i.e. we can really start using the device. So notify the app.
**
** Returns          success or failure
**
*******************************************************************************/
void bta_sys_hw_evt_stack_enabled(tBTA_SYS_HW_MSG *p_sys_hw_msg)
{
    UINT8 hw_module_index;
    UNUSED(p_sys_hw_msg);

    APPL_TRACE_DEBUG(" bta_sys_hw_evt_stack_enabled!notify the callers\n");

    for (hw_module_index = 0; hw_module_index < BTA_SYS_MAX_HW_MODULES; hw_module_index++ ) {
        if (bta_sys_cb.sys_hw_cback[hw_module_index] != NULL) {
            bta_sys_cb.sys_hw_cback[hw_module_index] (BTA_SYS_HW_ON_EVT);
        }
    }
}




/*******************************************************************************
**
** Function         bta_sys_event
**
** Description      BTA event handler; called from task event handler.
**
**
** Returns          void
**
*******************************************************************************/
void bta_sys_event(BT_HDR *p_msg)
{
    UINT8       id;
    BOOLEAN     freebuf = TRUE;

    APPL_TRACE_EVENT("BTA got event 0x%x\n", p_msg->event);

    /* get subsystem id from event */
    id = (UINT8) (p_msg->event >> 8);

    /* verify id and call subsystem event handler */
    if ((id < BTA_ID_MAX) && (bta_sys_cb.reg[id] != NULL)) {
        freebuf = (*bta_sys_cb.reg[id]->evt_hdlr)(p_msg);
    } else {
        APPL_TRACE_WARNING("BTA got unregistered event id %d\n", id);
    }

    if (freebuf) {
        GKI_freebuf(p_msg);
    }

}

/*******************************************************************************
**
** Function         bta_sys_register
**
** Description      Called by other BTA subsystems to register their event
**                  handler.
**
**
** Returns          void
**
*******************************************************************************/
void bta_sys_register(UINT8 id, const tBTA_SYS_REG *p_reg)
{
    bta_sys_cb.reg[id] = (tBTA_SYS_REG *) p_reg;
    bta_sys_cb.is_reg[id] = TRUE;
}

/*******************************************************************************
**
** Function         bta_sys_deregister
**
** Description      Called by other BTA subsystems to de-register
**                  handler.
**
**
** Returns          void
**
*******************************************************************************/
void bta_sys_deregister(UINT8 id)
{
    bta_sys_cb.is_reg[id] = FALSE;
}

/*******************************************************************************
**
** Function         bta_sys_is_register
**
** Description      Called by other BTA subsystems to get registeration
**                  status.
**
**
** Returns          void
**
*******************************************************************************/
BOOLEAN bta_sys_is_register(UINT8 id)
{
    return bta_sys_cb.is_reg[id];
}

/*******************************************************************************
**
** Function         bta_sys_sendmsg
**
** Description      Send a GKI message to BTA.  This function is designed to
**                  optimize sending of messages to BTA.  It is called by BTA
**                  API functions and call-in functions.
**
**
** Returns          void
**
*******************************************************************************/
void bta_sys_sendmsg(void *p_msg)
{
    // There is a race condition that occurs if the stack is shut down while
    // there is a procedure in progress that can schedule a task via this
    // message queue. This causes |btu_bta_msg_queue| to get cleaned up before
    // it gets used here; hence we check for NULL before using it.
    if (btu_bta_msg_queue) {
        fixed_queue_enqueue(btu_bta_msg_queue, p_msg);
        //ke_event_set(KE_EVENT_BTU_TASK_THREAD);
        btu_task_post(SIG_BTU_WORK);
    }
}

/*******************************************************************************
**
** Function         bta_sys_start_timer
**
** Description      Start a protocol timer for the specified amount
**                  of time in milliseconds.
**
** Returns          void
**
*******************************************************************************/
void bta_alarm_cb(void *data)
{
    assert(data != NULL);
    TIMER_LIST_ENT *p_tle = (TIMER_LIST_ENT *)data;

    fixed_queue_enqueue(btu_bta_alarm_queue, p_tle);
}

<<<<<<< HEAD
void bta_sys_start_timer(TIMER_LIST_ENT *p_tle, UINT16 type, INT32 timeout_ms) {
  assert(p_tle != NULL);

  // Get the alarm for this p_tle.
  pthread_mutex_lock(&bta_alarm_lock);
  if (!hash_map_has_key(bta_alarm_hash_map, p_tle)) {
    hash_map_set(bta_alarm_hash_map, p_tle, osi_alarm_new("bta_sys", bta_alarm_cb, p_tle, 0, false));
  }
  pthread_mutex_unlock(&bta_alarm_lock);

 osi_alarm_t *alarm = hash_map_get(bta_alarm_hash_map, p_tle);
  if (alarm == NULL) {
    LOG_ERROR("%s unable to create alarm.", __func__);
    return;
  }

  p_tle->event = type;
  p_tle->ticks = timeout_ms;
  //osi_alarm_set(alarm, (period_ms_t)timeout_ms, bta_alarm_cb, p_tle);
 osi_alarm_set(alarm, (period_ms_t)timeout_ms);
=======
void bta_sys_start_timer(TIMER_LIST_ENT *p_tle, UINT16 type, INT32 timeout_ms)
{
    assert(p_tle != NULL);

    // Get the alarm for this p_tle.
    pthread_mutex_lock(&bta_alarm_lock);
    if (!hash_map_has_key(bta_alarm_hash_map, p_tle)) {
        hash_map_set(bta_alarm_hash_map, p_tle, osi_alarm_new("bta_sys", bta_alarm_cb, p_tle, 0));
    }
    pthread_mutex_unlock(&bta_alarm_lock);

    osi_alarm_t *alarm = hash_map_get(bta_alarm_hash_map, p_tle);
    if (alarm == NULL) {
        LOG_ERROR("%s unable to create alarm.", __func__);
        return;
    }

    p_tle->event = type;
    p_tle->ticks = timeout_ms;
    //osi_alarm_set(alarm, (period_ms_t)timeout_ms, bta_alarm_cb, p_tle);
    osi_alarm_set(alarm, (period_ms_t)timeout_ms);
>>>>>>> 19273c7b
}

bool hash_iter_ro_cb(hash_map_entry_t *hash_map_entry, void *context)
{
    osi_alarm_t *alarm = (osi_alarm_t *)hash_map_entry->data;
    period_ms_t *p_remaining_ms = (period_ms_t *)context;
    *p_remaining_ms += osi_alarm_get_remaining_ms(alarm);
    return true;
}

UINT32 bta_sys_get_remaining_ticks(TIMER_LIST_ENT *p_target_tle)
{
    period_ms_t remaining_ms = 0;
    pthread_mutex_lock(&bta_alarm_lock);
    // Get the alarm for this p_tle
    hash_map_foreach(bta_alarm_hash_map, hash_iter_ro_cb, &remaining_ms);
    pthread_mutex_unlock(&bta_alarm_lock);
    return remaining_ms;
}


/*******************************************************************************
**
** Function         bta_sys_stop_timer
**
** Description      Stop a BTA timer.
**
** Returns          void
**
*******************************************************************************/
void bta_sys_stop_timer(TIMER_LIST_ENT *p_tle)
{
    assert(p_tle != NULL);

    osi_alarm_t *alarm = hash_map_get(bta_alarm_hash_map, p_tle);
    if (alarm == NULL) {
        LOG_DEBUG("%s expected alarm was not in bta alarm hash map.", __func__);
        return;
    }
    osi_alarm_cancel(alarm);
}

/*******************************************************************************
**
** Function         bta_sys_disable
**
** Description      For each registered subsystem execute its disable function.
**
** Returns          void
**
*******************************************************************************/
void bta_sys_disable(tBTA_SYS_HW_MODULE module)
{
    int bta_id = 0;
    int bta_id_max = 0;

    APPL_TRACE_DEBUG("bta_sys_disable: module %i", module);

    switch ( module ) {
    case BTA_SYS_HW_BLUETOOTH:
        bta_id = BTA_ID_DM;
        bta_id_max = BTA_ID_BLUETOOTH_MAX;
        break;
    default:
        APPL_TRACE_WARNING("bta_sys_disable: unkown module");
        return;
    }

    for ( ; bta_id <= bta_id_max; bta_id++) {
        if (bta_sys_cb.reg[bta_id] != NULL) {
            if (bta_sys_cb.is_reg[bta_id] == TRUE  &&  bta_sys_cb.reg[bta_id]->disable != NULL) {
                (*bta_sys_cb.reg[bta_id]->disable)();
            }
        }
    }
}

/*******************************************************************************
**
** Function         bta_sys_set_trace_level
**
** Description      Set trace level for BTA
**
** Returns          void
**
*******************************************************************************/
void bta_sys_set_trace_level(UINT8 level)
{
    appl_trace_level = level;
}

/*******************************************************************************
**
** Function         bta_sys_get_sys_features
**
** Description      Returns sys_features to other BTA modules.
**
** Returns          sys_features
**
*******************************************************************************/
UINT16 bta_sys_get_sys_features (void)
{
    return bta_sys_cb.sys_features;
}<|MERGE_RESOLUTION|>--- conflicted
+++ resolved
@@ -600,28 +600,6 @@
     fixed_queue_enqueue(btu_bta_alarm_queue, p_tle);
 }
 
-<<<<<<< HEAD
-void bta_sys_start_timer(TIMER_LIST_ENT *p_tle, UINT16 type, INT32 timeout_ms) {
-  assert(p_tle != NULL);
-
-  // Get the alarm for this p_tle.
-  pthread_mutex_lock(&bta_alarm_lock);
-  if (!hash_map_has_key(bta_alarm_hash_map, p_tle)) {
-    hash_map_set(bta_alarm_hash_map, p_tle, osi_alarm_new("bta_sys", bta_alarm_cb, p_tle, 0, false));
-  }
-  pthread_mutex_unlock(&bta_alarm_lock);
-
- osi_alarm_t *alarm = hash_map_get(bta_alarm_hash_map, p_tle);
-  if (alarm == NULL) {
-    LOG_ERROR("%s unable to create alarm.", __func__);
-    return;
-  }
-
-  p_tle->event = type;
-  p_tle->ticks = timeout_ms;
-  //osi_alarm_set(alarm, (period_ms_t)timeout_ms, bta_alarm_cb, p_tle);
- osi_alarm_set(alarm, (period_ms_t)timeout_ms);
-=======
 void bta_sys_start_timer(TIMER_LIST_ENT *p_tle, UINT16 type, INT32 timeout_ms)
 {
     assert(p_tle != NULL);
@@ -629,7 +607,7 @@
     // Get the alarm for this p_tle.
     pthread_mutex_lock(&bta_alarm_lock);
     if (!hash_map_has_key(bta_alarm_hash_map, p_tle)) {
-        hash_map_set(bta_alarm_hash_map, p_tle, osi_alarm_new("bta_sys", bta_alarm_cb, p_tle, 0));
+        hash_map_set(bta_alarm_hash_map, p_tle, osi_alarm_new("bta_sys", bta_alarm_cb, p_tle, 0, false));
     }
     pthread_mutex_unlock(&bta_alarm_lock);
 
@@ -643,7 +621,6 @@
     p_tle->ticks = timeout_ms;
     //osi_alarm_set(alarm, (period_ms_t)timeout_ms, bta_alarm_cb, p_tle);
     osi_alarm_set(alarm, (period_ms_t)timeout_ms);
->>>>>>> 19273c7b
 }
 
 bool hash_iter_ro_cb(hash_map_entry_t *hash_map_entry, void *context)
