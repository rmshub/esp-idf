--- conflicted
+++ resolved
@@ -25,28 +25,19 @@
 /* relate to BT_STATUS_xxx in bt_def.h */
 /// Status Return Value
 typedef enum {
-<<<<<<< HEAD
-    ESP_BT_STATUS_SUCCESS                  =  0,          /* Successful operation. */
-    ESP_BT_STATUS_FAILURE                  =  1,          /* Generic failure. */
-    ESP_BT_STATUS_PENDING                  =  2,          /* API cannot be completed right now */
-    ESP_BT_STATUS_BUSY                     =  3,
-    ESP_BT_STATUS_NO_RESOURCES             =  4,
-    ESP_BT_STATUS_WRONG_MODE               =  5,
-    ESP_BT_STATUS_INVALID_STATIC_RAND_ADDR =  6,
-=======
-    ESP_BT_STATUS_SUCCESS = 0,                  /* relate to BT_STATUS_SUCCESS in bt_def.h */
+    ESP_BT_STATUS_SUCCESS       = 0,            /* relate to BT_STATUS_SUCCESS in bt_def.h */
     ESP_BT_STATUS_FAIL,                         /* relate to BT_STATUS_FAIL in bt_def.h */
     ESP_BT_STATUS_NOT_READY,                    /* relate to BT_STATUS_NOT_READY in bt_def.h */
     ESP_BT_STATUS_NOMEM,                        /* relate to BT_STATUS_NOMEM in bt_def.h */
     ESP_BT_STATUS_BUSY,                         /* relate to BT_STATUS_BUSY in bt_def.h */
-    ESP_BT_STATUS_DONE,                         /* relate to BT_STATUS_DONE in bt_def.h */
+    ESP_BT_STATUS_DONE          = 5,            /* relate to BT_STATUS_DONE in bt_def.h */
     ESP_BT_STATUS_UNSUPPORTED,                  /* relate to BT_STATUS_UNSUPPORTED in bt_def.h */
     ESP_BT_STATUS_PARM_INVALID,                 /* relate to BT_STATUS_PARM_INVALID in bt_def.h */
     ESP_BT_STATUS_UNHANDLED,                    /* relate to BT_STATUS_UNHANDLED in bt_def.h */
     ESP_BT_STATUS_AUTH_FAILURE,                 /* relate to BT_STATUS_AUTH_FAILURE in bt_def.h */
-    ESP_BT_STATUS_RMT_DEV_DOWN,                 /* relate to BT_STATUS_RMT_DEV_DOWN in bt_def.h */
+    ESP_BT_STATUS_RMT_DEV_DOWN  = 10,           /* relate to BT_STATUS_RMT_DEV_DOWN in bt_def.h */
     ESP_BT_STATUS_AUTH_REJECTED,                /* relate to BT_STATUS_AUTH_REJECTED in bt_def.h */
->>>>>>> 826e9624
+    ESP_BT_STATUS_INVALID_STATIC_RAND_ADDR,
 } esp_bt_status_t;
 
 
