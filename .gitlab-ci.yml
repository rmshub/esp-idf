stages:
  - build
  - assign_test
  - host_test
  - unit_test
  - integration_test
  - deploy

variables:
# System environment

  # Common parameters for the 'make' during CI tests
  MAKEFLAGS: "-j5 --no-keep-going"

# GitLab-CI environment

  # more attempts for more robust
  GET_SOURCES_ATTEMPTS: "10"
  ARTIFACT_DOWNLOAD_ATTEMPTS: "10"

  # We use get_sources.sh script to fetch the submodules and/or re-fetch the repo
  # if it was corrupted (if submodule update fails this can happen)
  GIT_STRATEGY: fetch
  GIT_SUBMODULE_STRATEGY: none

# IDF environment

  IDF_PATH: "$CI_PROJECT_DIR"
  BATCH_BUILD: "1"
  V: "0"
  APPLY_BOT_FILTER_SCRIPT: "$CI_PROJECT_DIR/tools/ci/apply_bot_filter.py"
  CHECKOUT_REF_SCRIPT: "$CI_PROJECT_DIR/tools/ci/checkout_project_ref.py"

# When 'fetch' strategy is used, Gitlab removes untracked files before checking out
# new revision. However if the new revision doesn't include some of the submodules
# which were present in the old revision, such submodule directories would not be
# removed by the checkout. This extra step ensures that these stale submodules
# are removed.
.git_clean_stale_submodules:  &git_clean_stale_submodules >
  find . -name '.git' -not -path './.git' -printf '%P\n'
  | sed 's|/.git||' 
  | xargs -I {} sh -c '
  grep -q {} .gitmodules 
  ||  (echo "Removing {}, has .git directory but not in .gitmodules file" 
  && rm -rf {});'

# before each job, we need to check if this job is filtered by bot stage/job filter
.apply_bot_filter: &apply_bot_filter
  python $APPLY_BOT_FILTER_SCRIPT || exit 0

before_script:
  - *git_clean_stale_submodules
  # apply bot filter in before script
  - *apply_bot_filter
  # add gitlab ssh key
  - mkdir -p ~/.ssh
  - chmod 700 ~/.ssh
  - echo -n $GITLAB_KEY > ~/.ssh/id_rsa_base64
  - base64 --decode --ignore-garbage ~/.ssh/id_rsa_base64 > ~/.ssh/id_rsa
  - chmod 600 ~/.ssh/id_rsa
  - echo -e "Host gitlab.espressif.cn\n\tStrictHostKeyChecking no\n" >> ~/.ssh/config

  # Set IS_PRIVATE or IS_PUBLIC depending on if our branch is public or not
  #
  # (the same regular expressions are used to set these are used in 'only:' sections below
  - source tools/ci/configure_ci_environment.sh

  # fetch the submodules (& if necessary re-fetch repo) from gitlab
  - time ./tools/ci/get-full-sources.sh

.do_nothing_before:
  before_script: &do_nothing_before
    - *git_clean_stale_submodules
    # apply bot filter in before script
    - *apply_bot_filter
    - echo "Not setting up GitLab key, not fetching submodules"
    - source tools/ci/configure_ci_environment.sh

.add_gitlab_key_before:
  before_script: &add_gitlab_key_before
    - *git_clean_stale_submodules
    # apply bot filter in before script
    - *apply_bot_filter
    - echo "Not fetching submodules"
    - source tools/ci/configure_ci_environment.sh
    # add gitlab ssh key
    - mkdir -p ~/.ssh
    - chmod 700 ~/.ssh
    - echo -n $GITLAB_KEY > ~/.ssh/id_rsa_base64
    - base64 --decode --ignore-garbage ~/.ssh/id_rsa_base64 > ~/.ssh/id_rsa
    - chmod 600 ~/.ssh/id_rsa
    - echo -e "Host gitlab.espressif.cn\n\tStrictHostKeyChecking no\n" >> ~/.ssh/config

build_template_app:
  stage: build
  image: $CI_DOCKER_REGISTRY/esp32-ci-env$BOT_DOCKER_IMAGE_TAG
  tags:
    - build
  variables:
    BATCH_BUILD: "1"
    IDF_CI_BUILD: "1"
  script:
    - git clone https://github.com/espressif/esp-idf-template.git
    - cd esp-idf-template
    # Try to use the same branch name for esp-idf-template that we're
    # using on esp-idf. If it doesn't exist then just stick to the default
    # branch
    - python $CHECKOUT_REF_SCRIPT esp-idf-template
    # Test debug build (default)
    - make all V=1
    # Now test release build
    - make clean
    - sed -i.bak -e's/CONFIG_OPTIMIZATION_LEVEL_DEBUG\=y/CONFIG_OPTIMIZATION_LEVEL_RELEASE=y/' sdkconfig
    - make all V=1
    # Check if there are any stray printf/ets_printf references in WiFi libs
    - cd ../components/esp32/lib
    - test $(xtensa-esp32-elf-nm *.a | grep -w printf | wc -l) -eq 0
    - test $(xtensa-esp32-elf-nm *.a | grep -w ets_printf | wc -l) -eq 0


.build_template: &build_template
  stage: build
  image: $CI_DOCKER_REGISTRY/esp32-ci-env$BOT_DOCKER_IMAGE_TAG
  tags:
    - build
  variables:
    BATCH_BUILD: "1"
    V: "0"

.build_ssc_template: &build_ssc_template
  <<: *build_template
  artifacts:
    paths:
      - SSC/ssc_bin
    expire_in: 1 mos
  variables:
    SSC_CONFIG_FOLDER: "$CI_PROJECT_DIR/SSC/configs/ESP32_IDF"
  script:
    - git clone $SSC_REPOSITORY
    - cd SSC
    - python $CHECKOUT_REF_SCRIPT SSC
    - MAKEFLAGS= ./ci_build_ssc.sh "${CI_JOB_NAME}" "${IDF_PATH}/.gitlab-ci.yml"

# don't forget to add to dependency to test_template when adding new build_ssc jobs
build_ssc_00:
  <<: *build_ssc_template

build_ssc_01:
  <<: *build_ssc_template

build_ssc_02:
  <<: *build_ssc_template

# If you want to add new build ssc jobs, please add it into dependencies of `assign_test` and `.test_template`

build_esp_idf_tests:
  <<: *build_template
  artifacts:
    paths:
      - tools/unit-test-app/output
      - components/idf_test/unit_test/TestCaseAll.yml
      - components/idf_test/unit_test/CIConfigs/*.yml
    expire_in: 1 mos
  script:
    - cd tools/unit-test-app
    - MAKEFLAGS= make help # make sure kconfig tools are built in single process
    - make ut-clean-all-configs
    - export EXTRA_CFLAGS="-Werror -Werror=deprecated-declarations"
    - export EXTRA_CXXFLAGS=${EXTRA_CFLAGS}
    - make ut-build-all-configs
    - python tools/UnitTestParser.py

.build_examples_template: &build_examples_template
  <<: *build_template
  retry: 1
  artifacts:
    when: always
    paths:
      - build_examples/*/*/*/build/*.bin
      - build_examples/*/*/*/build/*.elf
      - build_examples/*/*/*/build/*.map
      - build_examples/*/*/*/build/download.config
      - build_examples/*/*/*/build/bootloader/*.bin
      - $LOG_PATH
    expire_in: 1 week
  variables:
    IDF_CI_BUILD: "1"
    LOG_PATH: "$CI_PROJECT_DIR/log_examples"
  script:
    # it's not possible to build 100% out-of-tree and have the "artifacts"
    # mechanism work, but this is the next best thing
    - rm -rf build_examples
    - mkdir build_examples
    - cd build_examples
    # build some of examples
    - mkdir -p ${LOG_PATH}
    - ${IDF_PATH}/tools/ci/build_examples.sh "${CI_JOB_NAME}"
    # and again, with cmake!
    - rm -rf ../build_examples_cmake
    - mkdir ../build_examples_cmake
    - cd ../build_examples_cmake
    - mkdir -p ${LOG_PATH}_cmake
    - LOG_PATH=${LOG_PATH}_cmake ${IDF_PATH}/tools/ci/build_examples_cmake.sh "${CI_JOB_NAME}"

build_examples_00:
  <<: *build_examples_template

build_examples_01:
  <<: *build_examples_template

build_examples_02:
  <<: *build_examples_template

build_examples_03:
  <<: *build_examples_template

build_examples_04:
  <<: *build_examples_template

build_examples_05:
  <<: *build_examples_template

build_examples_06:
  <<: *build_examples_template

build_examples_07:
  <<: *build_examples_template

# If you want to add new build example jobs, please add it into dependencies of `.example_test_template`

build_docs:
  stage: build
  image: $CI_DOCKER_REGISTRY/esp32-ci-env$BOT_DOCKER_IMAGE_TAG
  tags:
    - build_docs
  artifacts:
    when: always
    paths:
      # English version of documentation
      - docs/en/doxygen-warning-log.txt
      - docs/en/sphinx-warning-log.txt
      - docs/en/sphinx-warning-log-sanitized.txt
      - docs/en/_build/html
      # Chinese version of documentation
      - docs/zh_CN/doxygen-warning-log.txt
      - docs/zh_CN/sphinx-warning-log.txt
      - docs/zh_CN/sphinx-warning-log-sanitized.txt
      - docs/zh_CN/_build/html
    expire_in: 1 mos
  script:
    - cd docs
    - ./check_lang_folder_sync.sh
    - cd en
    - make gh-linkcheck
    - make html
    - ../check_doc_warnings.sh
    - cd ../zh_CN
    - make gh-linkcheck
    - make html
    - ../check_doc_warnings.sh

<<<<<<< HEAD
verify_cmake_style:
  stage: build
  image: $CI_DOCKER_REGISTRY/esp32-ci-env$BOT_DOCKER_IMAGE_TAG
  script:
    tools/cmake/run_cmake_lint.sh

test_nvs_on_host:
  stage: test
=======
.host_test_template: &host_test_template
  stage: host_test
>>>>>>> 4f227a4c
  image: $CI_DOCKER_REGISTRY/esp32-ci-env$BOT_DOCKER_IMAGE_TAG
  tags:
    - host_test
  dependencies: []
    
test_nvs_on_host:
  <<: *host_test_template
  script:
    - cd components/nvs_flash/test_nvs_host
    - make test

test_nvs_coverage:
<<<<<<< HEAD
  stage: test
  image: $CI_DOCKER_REGISTRY/esp32-ci-env$BOT_DOCKER_IMAGE_TAG
  tags:
    - host_test
  dependencies: []
=======
  <<: *host_test_template
>>>>>>> 4f227a4c
  artifacts:
    paths:
      - components/nvs_flash/test_nvs_host/coverage_report
  only:
    - triggers
  # This job takes a few hours to finish, so only run it on demand
  variables:
    BOT_NEEDS_TRIGGER_BY_NAME: 1
  script:
    - cd components/nvs_flash/test_nvs_host
    - make coverage_report

test_partition_table_on_host:
  <<: *host_test_template
  tags:
    - build
  script:
    - cd components/partition_table/test_gen_esp32part_host
    - ./gen_esp32part_tests.py

test_wl_on_host:
<<<<<<< HEAD
  stage: test
  image: $CI_DOCKER_REGISTRY/esp32-ci-env$BOT_DOCKER_IMAGE_TAG
  tags:
    - host_test
=======
  <<: *host_test_template
>>>>>>> 4f227a4c
  artifacts:
    paths:
      - components/wear_levelling/test_wl_host/coverage_report.zip
  script:
    - cd components/wear_levelling/test_wl_host
    - make test

test_fatfs_on_host:
  <<: *host_test_template
  script:
    - cd components/fatfs/test_fatfs_host/
    - make test

test_mdns_fuzzer_on_host:
  stage: host_test
  image: $CI_DOCKER_REGISTRY/afl-fuzzer-test
  tags:
    - host_test
<<<<<<< HEAD
=======
  dependencies: []
  artifacts:
    when: always
    paths:
      - components/mdns/test_afl_fuzz_host/out/crashes
    expire_in: 1 mos
  only:
    # can only be triggered
    - triggers
  variables:
    BOT_NEEDS_TRIGGER_BY_NAME: 1
  script:
    - export AFL_I_DONT_CARE_ABOUT_MISSING_CRASHES=1 && export AFL_SKIP_CPUFREQ=1
    - cd components/mdns/test_afl_fuzz_host/
    # run AFL fuzzer for one hour
    - ( make fuzz || pkill sleep ) &
    - ( sleep 3600 || mkdir -p out/crashes/env_failed ) && pkill afl-fuz
    # check no crashes found
    - "[ -z `ls out/crashes/` ] || exit 1"

test_spiffs_on_host:
  <<: *host_test_template
  script:
    - cd components/spiffs/test_spiffs_host/
    - make test

test_multi_heap_on_host:
  <<: *host_test_template
>>>>>>> 4f227a4c
  script:
    - cd components/heap/test_multi_heap_host
    - ./test_all_configs.sh

test_confserver:
  stage: test
  image: $CI_DOCKER_REGISTRY/esp32-ci-env$BOT_DOCKER_IMAGE_TAG
  tags:
    - host_test
  script:
    - cd tools/kconfig_new/test
    - ./test_confserver.py

test_build_system:
<<<<<<< HEAD
  stage: test
  image: $CI_DOCKER_REGISTRY/esp32-ci-env$BOT_DOCKER_IMAGE_TAG
  tags:
    - host_test
  dependencies: []
=======
  <<: *host_test_template
>>>>>>> 4f227a4c
  script:
    - ${IDF_PATH}/tools/ci/test_configure_ci_environment.sh
    - rm -rf test_build_system
    - mkdir test_build_system
    - cd test_build_system
    - ${IDF_PATH}/tools/ci/test_build_system.sh

<<<<<<< HEAD
test_build_system_cmake:
  stage: test
  image: $CI_DOCKER_REGISTRY/esp32-ci-env$BOT_DOCKER_IMAGE_TAG
  tags:
    - host_test
  dependencies: []
  script:
    - ${IDF_PATH}/tools/ci/test_configure_ci_environment.sh
    - rm -rf test_build_system
    - mkdir test_build_system
    - cd test_build_system
    - ${IDF_PATH}/tools/ci/test_build_system_cmake.sh

test_report:
  stage: test_report
  image: $CI_DOCKER_REGISTRY/esp32-ci-env$BOT_DOCKER_IMAGE_TAG
  tags:
    - report
  only:
    - master
    - triggers
    - schedules
    - /^release\/v/
    - /^v\d+\.\d+(\.\d+)?($|-)/
  variables:
    LOG_PATH: "$CI_PROJECT_DIR/$CI_COMMIT_SHA"
    TEST_CASE_FILE_PATH: "$CI_PROJECT_DIR/components/idf_test"
    REPORT_PATH: "$CI_PROJECT_DIR/CI_Test_Report"
    MODULE_UPDATE_FILE: "$CI_PROJECT_DIR/tools/unit-test-app/tools/ModuleDefinition.yml"
  #dependencies:
  #We need all UT* and IT* artifacts except for only a few other
=======
test_idf_monitor:
  <<: *host_test_template
>>>>>>> 4f227a4c
  artifacts:
    when: on_failure
    paths:
      - tools/test_idf_monitor/outputs/*
    expire_in: 1 week
  script:
    - cd ${IDF_PATH}/tools/test_idf_monitor
    - ./run_test_idf_monitor.py

test_esp_err_to_name_on_host:
  <<: *host_test_template
  script:
    - cd tools/
    - ./gen_esp_err_to_name.py
    - git diff --exit-code -- ../components/esp32/esp_err_to_name.c || (echo 'Differences found. Please run gen_esp_err_to_name.py and commit the changes.'; exit 1)

push_to_github:
  stage: deploy
  image: $CI_DOCKER_REGISTRY/esp32-ci-env$BOT_DOCKER_IMAGE_TAG
  tags:
    - deploy
  only:
    - master
    - /^release\/v/
    - /^v\d+\.\d+(\.\d+)?($|-)/
    - feature/cmake
  when: on_success
  dependencies: []
<<<<<<< HEAD
  variables:
    GITHUB_PUSH_REFS: refs/remotes/origin/release refs/remotes/origin/master refs/remotes/origin/feature/cmake
=======
>>>>>>> 4f227a4c
  before_script: *do_nothing_before
  script:
    - mkdir -p ~/.ssh
    - chmod 700 ~/.ssh
    - echo -n $GH_PUSH_KEY > ~/.ssh/id_rsa_base64
    - base64 --decode --ignore-garbage ~/.ssh/id_rsa_base64 > ~/.ssh/id_rsa
    - chmod 600 ~/.ssh/id_rsa
    - echo -e "Host github.com\n\tStrictHostKeyChecking no\n" >> ~/.ssh/config
    - git remote remove github &>/dev/null || true
    - git remote add github git@github.com:espressif/esp-idf.git
    # Need separate push commands for tag builds and for branch builds
    - "[ -n \"${CI_COMMIT_TAG}\" ] && git push github ${CI_COMMIT_TAG}"
    - "[ -z \"${CI_COMMIT_TAG}\" ] && git push github ${CI_COMMIT_SHA}:refs/heads/${CI_COMMIT_REF_NAME}"

deploy_docs:
  stage: host_test
  image: $CI_DOCKER_REGISTRY/esp32-ci-env$BOT_DOCKER_IMAGE_TAG
  tags:
    - deploy
  only:
   - master
   - /^release\/v/
   - /^v\d+\.\d+(\.\d+)?($|-)/
   - triggers
  dependencies:
    - build_docs
  before_script: *do_nothing_before
  script:
    - mkdir -p ~/.ssh
    - chmod 700 ~/.ssh
    - echo -n $DOCS_DEPLOY_KEY > ~/.ssh/id_rsa_base64
    - base64 --decode --ignore-garbage ~/.ssh/id_rsa_base64 > ~/.ssh/id_rsa
    - chmod 600 ~/.ssh/id_rsa
    - echo -e "Host $DOCS_SERVER\n\tStrictHostKeyChecking no\n\tUser $DOCS_SERVER_USER\n" >> ~/.ssh/config
    - export GIT_VER=$(git describe --always)
    - cd docs/en/_build/
    - mv html $GIT_VER
    - tar czvf $GIT_VER.tar.gz $GIT_VER
    - scp $GIT_VER.tar.gz $DOCS_SERVER:$DOCS_PATH/en
    - ssh $DOCS_SERVER -x "cd $DOCS_PATH/en && tar xzvf $GIT_VER.tar.gz && rm -f latest && ln -s $GIT_VER latest"
    - cd ../../zh_CN/_build/
    - mv html $GIT_VER
    - tar czvf $GIT_VER.tar.gz $GIT_VER
    - scp $GIT_VER.tar.gz $DOCS_SERVER:$DOCS_PATH/zh_CN
    - ssh $DOCS_SERVER -x "cd $DOCS_PATH/zh_CN && tar xzvf $GIT_VER.tar.gz && rm -f latest && ln -s $GIT_VER latest"
    # add link to preview doc
    - echo "[document preview][en] $CI_DOCKER_REGISTRY/docs/esp-idf/en/${GIT_VER}/index.html"
    - echo "[document preview][zh_CN] $CI_DOCKER_REGISTRY/docs/esp-idf/zh_CN/${GIT_VER}/index.html"

check_doc_links:
  stage: host_test
  image: $CI_DOCKER_REGISTRY/esp32-ci-env$BOT_DOCKER_IMAGE_TAG
  tags:
    - check_doc_links
  only:
    # can only be triggered
    - triggers
  artifacts:
    paths:
      - docs/_build/linkcheck
    expire_in: 1 mos
  script:
    # must be triggered with CHECK_LINKS=Yes, otherwise exit without test
    - test "$CHECK_LINKS" = "Yes" || exit 0
    # can only run on master branch (otherwise the commit is not on Github yet)
    - test "${CI_COMMIT_REF_NAME}" = "master" || exit 0
    - cd docs
    - make linkcheck

check_line_endings:
  stage: deploy
  image: $CI_DOCKER_REGISTRY/esp32-ci-env$BOT_DOCKER_IMAGE_TAG
  tags:
    - build
  except:
    - master
    - /^release\/v/
    - /^v\d+\.\d+(\.\d+)?($|-)/
  dependencies: []
  before_script: *do_nothing_before
  script:
    - tools/ci/check-line-endings.sh ${IDF_PATH}

check_commit_msg:
  stage: deploy
  image: $CI_DOCKER_REGISTRY/esp32-ci-env$BOT_DOCKER_IMAGE_TAG
  tags:
    - build
  except:
    - master
    - /^release\/v/
    - /^v\d+\.\d+(\.\d+)?($|-)/
  dependencies: []
  before_script: *do_nothing_before
  script:
    - git status
    - git log -n10 --oneline
    # commit start with "WIP: " need to be squashed before merge
    - 'git log --pretty=%s master.. -- | grep "^WIP: " && exit 1 || exit 0'

check_permissions:
  stage: deploy
  image: $CI_DOCKER_REGISTRY/esp32-ci-env$BOT_DOCKER_IMAGE_TAG
  tags:
    - build
  except:
    - master
    - /^release\/v/
    - /^v\d+\.\d+(\.\d+)?($|-)/
  dependencies: []
  before_script: *do_nothing_before
  script:
    - tools/ci/check-executable.sh

check_submodule_sync:
  stage: deploy
  image: $CI_DOCKER_REGISTRY/esp32-ci-env$BOT_DOCKER_IMAGE_TAG
  tags:
    - build
  except:
    - master
    - /^release\/v/
    - /^v\d+\.\d+(\.\d+)?($|-)/
  dependencies: []
  variables:
    GIT_STRATEGY: clone
  before_script: *do_nothing_before
  script:
    # check if all submodules are correctly synced to public repostory
    - git submodule update --init --recursive

assign_test:
  tags:
    - assign_test
  image: $CI_DOCKER_REGISTRY/ubuntu-test-env
  stage: assign_test
  # gitlab ci do not support match job with RegEx or wildcard now in dependencies.
  # we have a lot build example jobs. now we don't use dependencies, just download all artificats of build stage.
  dependencies:
    - build_ssc_00
    - build_ssc_01
    - build_ssc_02
    - build_esp_idf_tests
  variables:
    TEST_FW_PATH: "$CI_PROJECT_DIR/tools/tiny-test-fw"
    EXAMPLE_CONFIG_OUTPUT_PATH: "$CI_PROJECT_DIR/examples/test_configs"
  artifacts:
    paths:
      - components/idf_test/*/CIConfigs
      - components/idf_test/*/TC.sqlite
      - $EXAMPLE_CONFIG_OUTPUT_PATH
    expire_in: 1 mos
  before_script: *add_gitlab_key_before
  script:
    # assign example tests
    - python $TEST_FW_PATH/CIAssignExampleTest.py $IDF_PATH/examples $IDF_PATH/.gitlab-ci.yml $EXAMPLE_CONFIG_OUTPUT_PATH
    # assign unit test cases
    - python $TEST_FW_PATH/CIAssignUnitTest.py $IDF_PATH/components/idf_test/unit_test/TestCaseAll.yml $IDF_PATH/.gitlab-ci.yml $IDF_PATH/components/idf_test/unit_test/CIConfigs
    # clone test script to assign tests
    - git clone $TEST_SCRIPT_REPOSITORY
    - cd auto_test_script
    - python $CHECKOUT_REF_SCRIPT auto_test_script
    # assgin integration test cases
    - python CIAssignTestCases.py -t $IDF_PATH/components/idf_test/integration_test -c $IDF_PATH/.gitlab-ci.yml -b $IDF_PATH/SSC/ssc_bin

.example_test_template: &example_test_template
  stage: integration_test
  when: on_success
  only:
    - master
    - /^release\/v/
    - /^v\d+\.\d+(\.\d+)?($|-)/
    - triggers
    - schedules
  dependencies:
    - assign_test
    - build_examples_00
    - build_examples_01
    - build_examples_02
    - build_examples_03
    - build_examples_04
    - build_examples_05
    - build_examples_06
    - build_examples_07
  artifacts:
    when: always
    paths:
      - $LOG_PATH
    expire_in: 1 mos
  variables:
    TEST_FW_PATH: "$CI_PROJECT_DIR/tools/tiny-test-fw"
    TEST_CASE_PATH: "$CI_PROJECT_DIR/examples"
    CONFIG_FILE: "$CI_PROJECT_DIR/examples/test_configs/$CI_JOB_NAME.yml"
    LOG_PATH: "$CI_PROJECT_DIR/TEST_LOGS"
    ENV_FILE: "$CI_PROJECT_DIR/ci-test-runner-configs/$CI_RUNNER_DESCRIPTION/EnvConfig.yml"
  script:
    # first test if config file exists, if not exist, exit 0
    - test -e $CONFIG_FILE || exit 0
    # clone test env configs
    - git clone $TEST_ENV_CONFIG_REPOSITORY
    - cd ci-test-runner-configs
    - python $CHECKOUT_REF_SCRIPT ci-test-runner-configs
    - cd $TEST_FW_PATH
    # run test
    - python Runner.py $TEST_CASE_PATH -c $CONFIG_FILE -e $ENV_FILE

.unit_test_template: &unit_test_template
  <<: *example_test_template
  stage: unit_test
  dependencies:
    - assign_test
    - build_esp_idf_tests
  variables:
    TEST_FW_PATH: "$CI_PROJECT_DIR/tools/tiny-test-fw"
    TEST_CASE_PATH: "$CI_PROJECT_DIR/tools/unit-test-app"
    CONFIG_FILE: "$CI_PROJECT_DIR/components/idf_test/unit_test/CIConfigs/$CI_JOB_NAME.yml"
    LOG_PATH: "$CI_PROJECT_DIR/TEST_LOGS"
    ENV_FILE: "$CI_PROJECT_DIR/ci-test-runner-configs/$CI_RUNNER_DESCRIPTION/EnvConfig.yml"

.test_template: &test_template
  stage: integration_test
  when: on_success
  only:
    - master
    - /^release\/v/
    - /^v\d+\.\d+(\.\d+)?($|-)/
    - triggers
    - schedules
  dependencies:
    - assign_test
    - build_ssc_00
    - build_ssc_01
    - build_ssc_02
  artifacts:
    when: always
    paths:
      - $LOG_PATH
    expire_in: 1 mos
  variables:
    LOCAL_ENV_CONFIG_PATH: "$CI_PROJECT_DIR/ci-test-runner-configs/$CI_RUNNER_DESCRIPTION/ESP32_IDF"
    LOG_PATH: "$CI_PROJECT_DIR/$CI_COMMIT_SHA"
    TEST_CASE_FILE_PATH: "$CI_PROJECT_DIR/components/idf_test/integration_test"
    MODULE_UPDATE_FILE: "$CI_PROJECT_DIR/components/idf_test/ModuleDefinition.yml"
    CONFIG_FILE: "$CI_PROJECT_DIR/components/idf_test/integration_test/CIConfigs/$CI_JOB_NAME.yml"
  before_script: *add_gitlab_key_before
  script:
    # first test if config file exists, if not exist, exit 0
    - test -e $CONFIG_FILE || exit 0
    # clone local test env configs
    - git clone $TEST_ENV_CONFIG_REPOSITORY
    - cd ci-test-runner-configs
    - python $CHECKOUT_REF_SCRIPT ci-test-runner-configs
    # clone test bench
    - git clone $TEST_SCRIPT_REPOSITORY
    - cd auto_test_script
    - python $CHECKOUT_REF_SCRIPT auto_test_script
    # run test
    - python CIRunner.py -l "$LOG_PATH/$CI_JOB_NAME" -c $CONFIG_FILE -e $LOCAL_ENV_CONFIG_PATH -t $TEST_CASE_FILE_PATH -m $MODULE_UPDATE_FILE

nvs_compatible_test:
  <<: *test_template
  artifacts:
    when: always
    paths:
      - $LOG_PATH
      - nvs_wifi.bin
    expire_in: 1 mos
  tags:
    - ESP32_IDF
    - NVS_Compatible
  script:
    # clone local test env configs
    - git clone $TEST_ENV_CONFIG_REPOSITORY
    - cd ci-test-runner-configs
    - python $CHECKOUT_REF_SCRIPT ci-test-runner-configs
    # clone test bench
    - git clone $TEST_SCRIPT_REPOSITORY
    - cd auto_test_script
    - git checkout ${CI_COMMIT_REF_NAME} || echo "Using default branch..."
    # prepare nvs bins
    - ./Tools/prepare_nvs_bin.sh
    # run test
    - python CIRunner.py -l "$LOG_PATH/$CI_JOB_NAME" -c $CONFIG_FILE -e $LOCAL_ENV_CONFIG_PATH -t $TEST_CASE_FILE_PATH -m $MODULE_UPDATE_FILE

example_test_001_01:
  <<: *example_test_template
  tags:
    - ESP32
    - Example_WIFI

example_test_002_01:
  <<: *example_test_template
  tags:
    - ESP32
    - Example_ShieldBox

example_test_003_01:
  <<: *example_test_template
  tags:
    - ESP32
    - Example_SDIO

example_test_004_01:
  <<: *example_test_template
  tags:
    - ESP32
    - Example_CAN

UT_001_01:
  <<: *unit_test_template
  tags:
    - ESP32_IDF
    - UT_T1_1

UT_001_02:
  <<: *unit_test_template
  tags:
    - ESP32_IDF
    - UT_T1_1

UT_001_03:
  <<: *unit_test_template
  tags:
    - ESP32_IDF
    - UT_T1_1

UT_001_04:
  <<: *unit_test_template
  tags:
    - ESP32_IDF
    - UT_T1_1

UT_001_05:
  <<: *unit_test_template
  tags:
    - ESP32_IDF
    - UT_T1_1

UT_001_06:
  <<: *unit_test_template
  tags:
    - ESP32_IDF
    - UT_T1_1

UT_001_07:
  <<: *unit_test_template
  tags:
    - ESP32_IDF
    - UT_T1_1

UT_001_08:
  <<: *unit_test_template
  tags:
    - ESP32_IDF
    - UT_T1_1

UT_001_09:
  <<: *unit_test_template
  tags:
    - ESP32_IDF
    - UT_T1_1

UT_001_10:
  <<: *unit_test_template
  tags:
    - ESP32_IDF
    - UT_T1_1

UT_001_11:
  <<: *unit_test_template
  tags:
    - ESP32_IDF
    - UT_T1_1

UT_001_12:
  <<: *unit_test_template
  tags:
    - ESP32_IDF
    - UT_T1_1

UT_001_13:
  <<: *unit_test_template
  tags:
    - ESP32_IDF
    - UT_T1_1

UT_001_14:
  <<: *unit_test_template
  tags:
    - ESP32_IDF
    - UT_T1_1

UT_001_15:
  <<: *unit_test_template
  tags:
    - ESP32_IDF
    - UT_T1_1

UT_001_16:
  <<: *unit_test_template
  tags:
    - ESP32_IDF
    - UT_T1_1

UT_001_17:
  <<: *unit_test_template
  tags:
    - ESP32_IDF
    - UT_T1_1

UT_001_18:
  <<: *unit_test_template
  tags:
    - ESP32_IDF
    - UT_T1_1

UT_001_19:
  <<: *unit_test_template
  tags:
    - ESP32_IDF
    - UT_T1_1

UT_001_20:
  <<: *unit_test_template
  tags:
    - ESP32_IDF
    - UT_T1_1

UT_001_21:
  <<: *unit_test_template
  tags:
    - ESP32_IDF
    - UT_T1_1

UT_001_22:
  <<: *unit_test_template
  tags:
    - ESP32_IDF
    - UT_T1_1

UT_001_23:
  <<: *unit_test_template
  tags:
    - ESP32_IDF
    - UT_T1_1

UT_001_24:
  <<: *unit_test_template
  tags:
    - ESP32_IDF
    - UT_T1_1

UT_001_25:
  <<: *unit_test_template
  tags:
    - ESP32_IDF
    - UT_T1_1
    
UT_001_26:
  <<: *unit_test_template
  tags:
    - ESP32_IDF
    - UT_T1_1

UT_001_27:
  <<: *unit_test_template
  tags:
    - ESP32_IDF
    - UT_T1_1

UT_001_28:
  <<: *unit_test_template
  tags:
    - ESP32_IDF
    - UT_T1_1

UT_001_29:
  <<: *unit_test_template
  tags:
    - ESP32_IDF
    - UT_T1_1

UT_001_30:
  <<: *unit_test_template
  tags:
    - ESP32_IDF
    - UT_T1_1

UT_001_31:
  <<: *unit_test_template
  tags:
    - ESP32_IDF
    - UT_T1_1
    
UT_001_32:
  <<: *unit_test_template
  tags:
    - ESP32_IDF
    - UT_T1_1

UT_001_33:
  <<: *unit_test_template
  tags:
    - ESP32_IDF
    - UT_T1_1
    
UT_001_34:
  <<: *unit_test_template
  tags:
    - ESP32_IDF
    - UT_T1_1

UT_002_01:
  <<: *unit_test_template
  tags:
    - ESP32_IDF
    - UT_T1_SDMODE

UT_002_02:
  <<: *unit_test_template
  tags:
    - ESP32_IDF
    - UT_T1_SDMODE

UT_002_03:
  <<: *unit_test_template
  tags:
    - ESP32_IDF
    - UT_T1_SDMODE

UT_003_01:
  <<: *unit_test_template
  tags:
    - ESP32_IDF
    - UT_T1_SPIMODE

UT_003_02:
  <<: *unit_test_template
  tags:
    - ESP32_IDF
    - UT_T1_SPIMODE

UT_003_03:
  <<: *unit_test_template
  tags:
    - ESP32_IDF
    - UT_T1_SPIMODE

UT_004_01:
  <<: *unit_test_template
  tags:
    - ESP32_IDF
    - UT_T1_1
    - psram

UT_004_02:
  <<: *unit_test_template
  tags:
    - ESP32_IDF
    - UT_T1_1
    - psram

UT_004_03:
  <<: *unit_test_template
  tags:
    - ESP32_IDF
    - UT_T1_1
    - psram

UT_004_04:
  <<: *unit_test_template
  tags:
    - ESP32_IDF
    - UT_T1_1
    - psram

UT_004_05:
  <<: *unit_test_template
  tags:
    - ESP32_IDF
    - UT_T1_1
    - psram

UT_004_06:
  <<: *unit_test_template
  tags:
    - ESP32_IDF
    - UT_T1_1
    - psram

UT_004_07:
  <<: *unit_test_template
  tags:
    - ESP32_IDF
    - UT_T1_1
    - psram

UT_004_08:
  <<: *unit_test_template
  tags:
    - ESP32_IDF
    - UT_T1_1
    - psram

UT_004_09:
  <<: *unit_test_template
  tags:
    - ESP32_IDF
    - UT_T1_1
    - psram

UT_004_10:
  <<: *unit_test_template
  tags:
    - ESP32_IDF
    - UT_T1_1
    - psram
    
UT_004_11:
  <<: *unit_test_template
  tags:
    - ESP32_IDF
    - UT_T1_1
    - psram
    
UT_005_01:
  <<: *unit_test_template
  tags:
    - ESP32_IDF
    - UT_T1_SDMODE
    - psram

UT_005_02:
  <<: *unit_test_template
  tags:
    - ESP32_IDF
    - UT_T1_SPIMODE
    - psram

UT_006_01:
  <<: *unit_test_template
  tags:
    - ESP32_IDF
    - UT_T1_GPIO

UT_006_02:
  <<: *unit_test_template
  tags:
    - ESP32_IDF
    - UT_T1_GPIO

UT_006_03:
  <<: *unit_test_template
  tags:
    - ESP32_IDF
    - UT_T1_GPIO

UT_006_04:
  <<: *unit_test_template
  tags:
    - ESP32_IDF
    - UT_T1_GPIO
    - psram

UT_007_01:
  <<: *unit_test_template
  tags:
    - ESP32_IDF
    - UT_T1_PCNT

UT_007_02:
  <<: *unit_test_template
  tags:
    - ESP32_IDF
    - UT_T1_PCNT

UT_007_03:
  <<: *unit_test_template
  tags:
    - ESP32_IDF
    - UT_T1_PCNT

UT_007_04:
  <<: *unit_test_template
  tags:
    - ESP32_IDF
    - UT_T1_PCNT
    - psram

UT_008_01:
  <<: *unit_test_template
  tags:
    - ESP32_IDF
    - UT_T1_LEDC

UT_008_02:
  <<: *unit_test_template
  tags:
    - ESP32_IDF
    - UT_T1_LEDC

UT_008_03:
  <<: *unit_test_template
  tags:
    - ESP32_IDF
    - UT_T1_LEDC

UT_008_04:
  <<: *unit_test_template
  tags:
    - ESP32_IDF
    - UT_T1_LEDC
    - psram

UT_010_01:
  <<: *unit_test_template
  tags:
    - ESP32_IDF
    - UT_T1_RMT

UT_010_02:
  <<: *unit_test_template
  tags:
    - ESP32_IDF
    - UT_T1_RMT

UT_010_03:
  <<: *unit_test_template
  tags:
    - ESP32_IDF
    - UT_T1_RMT

UT_010_04:
  <<: *unit_test_template
  tags:
    - ESP32_IDF
    - UT_T1_RMT
    - psram

UT_601_01:
  <<: *unit_test_template
  tags:
    - ESP32_IDF
    - UT_T1_1

IT_001_01:
  <<: *test_template
  tags:
    - ESP32_IDF
    - SSC_T1_1

IT_001_02:
  <<: *test_template
  tags:
    - ESP32_IDF
    - SSC_T1_1

IT_001_03:
  <<: *test_template
  tags:
    - ESP32_IDF
    - SSC_T1_1

IT_001_04:
  <<: *test_template
  tags:
    - ESP32_IDF
    - SSC_T1_1

IT_001_05:
  <<: *test_template
  tags:
    - ESP32_IDF
    - SSC_T1_1

IT_001_06:
  <<: *test_template
  tags:
    - ESP32_IDF
    - SSC_T1_1

IT_001_07:
  <<: *test_template
  tags:
    - ESP32_IDF
    - SSC_T1_1

IT_001_08:
  <<: *test_template
  tags:
    - ESP32_IDF
    - SSC_T1_1

IT_001_09:
  <<: *test_template
  tags:
    - ESP32_IDF
    - SSC_T1_1

IT_002_01:
  <<: *test_template
  tags:
    - ESP32_IDF
    - SSC_T1_2

IT_003_01:
  <<: *test_template
  tags:
    - ESP32_IDF
    - SSC_T2_1

IT_003_02:
  <<: *test_template
  tags:
    - ESP32_IDF
    - SSC_T2_1

IT_003_03:
  <<: *test_template
  tags:
    - ESP32_IDF
    - SSC_T2_1

IT_003_04:
  <<: *test_template
  tags:
    - ESP32_IDF
    - SSC_T2_1

IT_003_05:
  <<: *test_template
  tags:
    - ESP32_IDF
    - SSC_T2_1

IT_003_06:
  <<: *test_template
  tags:
    - ESP32_IDF
    - SSC_T2_1

IT_003_07:
  <<: *test_template
  tags:
    - ESP32_IDF
    - SSC_T2_1

IT_003_08:
  <<: *test_template
  tags:
    - ESP32_IDF
    - SSC_T2_1

IT_003_09:
  <<: *test_template
  tags:
    - ESP32_IDF
    - SSC_T2_1

IT_003_10:
  <<: *test_template
  tags:
    - ESP32_IDF
    - SSC_T2_1

IT_003_11:
  <<: *test_template
  tags:
    - ESP32_IDF
    - SSC_T2_1

IT_003_12:
  <<: *test_template
  tags:
    - ESP32_IDF
    - SSC_T2_1

IT_003_13:
  <<: *test_template
  tags:
    - ESP32_IDF
    - SSC_T2_1

IT_003_14:
  <<: *test_template
  tags:
    - ESP32_IDF
    - SSC_T2_1

IT_004_01:
  <<: *test_template
  tags:
    - ESP32_IDF
    - SSC_T1_APC

IT_005_01:
  <<: *test_template
  tags:
    - ESP32_IDF
    - SSC_T1_WEP

IT_009_01:
  <<: *test_template
  tags:
    - ESP32_IDF
    - SSC_T1_3

IT_010_01:
  <<: *test_template
  tags:
    - ESP32_IDF
    - SSC_T5_1

IT_011_01:
  <<: *test_template
  tags:
    - ESP32_IDF
    - SSC_T50_1

IT_501_01:
  <<: *test_template
  tags:
    - ESP32_IDF
    - SSC_T1_1
    - stress_test

IT_501_02:
  <<: *test_template
  tags:
    - ESP32_IDF
    - SSC_T1_1
    - stress_test

IT_501_03:
  <<: *test_template
  tags:
    - ESP32_IDF
    - SSC_T1_1
    - stress_test

IT_502_01:
  <<: *test_template
  tags:
    - ESP32_IDF
    - SSC_T2_1
    - stress_test

IT_502_02:
  <<: *test_template
  tags:
    - ESP32_IDF
    - SSC_T2_1
    - stress_test

IT_503_01:
  <<: *test_template
  tags:
    - ESP32_IDF
    - SSC_T5_1
    - stress_test

IT_503_02:
  <<: *test_template
  tags:
    - ESP32_IDF
    - SSC_T5_1
    - stress_test

IT_503_03:
  <<: *test_template
  tags:
    - ESP32_IDF
    - SSC_T5_1
    - stress_test<|MERGE_RESOLUTION|>--- conflicted
+++ resolved
@@ -259,19 +259,14 @@
     - make html
     - ../check_doc_warnings.sh
 
-<<<<<<< HEAD
 verify_cmake_style:
   stage: build
   image: $CI_DOCKER_REGISTRY/esp32-ci-env$BOT_DOCKER_IMAGE_TAG
   script:
     tools/cmake/run_cmake_lint.sh
 
-test_nvs_on_host:
-  stage: test
-=======
 .host_test_template: &host_test_template
   stage: host_test
->>>>>>> 4f227a4c
   image: $CI_DOCKER_REGISTRY/esp32-ci-env$BOT_DOCKER_IMAGE_TAG
   tags:
     - host_test
@@ -284,15 +279,7 @@
     - make test
 
 test_nvs_coverage:
-<<<<<<< HEAD
-  stage: test
-  image: $CI_DOCKER_REGISTRY/esp32-ci-env$BOT_DOCKER_IMAGE_TAG
-  tags:
-    - host_test
-  dependencies: []
-=======
   <<: *host_test_template
->>>>>>> 4f227a4c
   artifacts:
     paths:
       - components/nvs_flash/test_nvs_host/coverage_report
@@ -314,14 +301,7 @@
     - ./gen_esp32part_tests.py
 
 test_wl_on_host:
-<<<<<<< HEAD
-  stage: test
-  image: $CI_DOCKER_REGISTRY/esp32-ci-env$BOT_DOCKER_IMAGE_TAG
-  tags:
-    - host_test
-=======
   <<: *host_test_template
->>>>>>> 4f227a4c
   artifacts:
     paths:
       - components/wear_levelling/test_wl_host/coverage_report.zip
@@ -340,8 +320,6 @@
   image: $CI_DOCKER_REGISTRY/afl-fuzzer-test
   tags:
     - host_test
-<<<<<<< HEAD
-=======
   dependencies: []
   artifacts:
     when: always
@@ -370,30 +348,18 @@
 
 test_multi_heap_on_host:
   <<: *host_test_template
->>>>>>> 4f227a4c
   script:
     - cd components/heap/test_multi_heap_host
     - ./test_all_configs.sh
 
 test_confserver:
-  stage: test
-  image: $CI_DOCKER_REGISTRY/esp32-ci-env$BOT_DOCKER_IMAGE_TAG
-  tags:
-    - host_test
+  <<: *host_test_template
   script:
     - cd tools/kconfig_new/test
     - ./test_confserver.py
 
 test_build_system:
-<<<<<<< HEAD
-  stage: test
-  image: $CI_DOCKER_REGISTRY/esp32-ci-env$BOT_DOCKER_IMAGE_TAG
-  tags:
-    - host_test
-  dependencies: []
-=======
   <<: *host_test_template
->>>>>>> 4f227a4c
   script:
     - ${IDF_PATH}/tools/ci/test_configure_ci_environment.sh
     - rm -rf test_build_system
@@ -401,13 +367,8 @@
     - cd test_build_system
     - ${IDF_PATH}/tools/ci/test_build_system.sh
 
-<<<<<<< HEAD
 test_build_system_cmake:
-  stage: test
-  image: $CI_DOCKER_REGISTRY/esp32-ci-env$BOT_DOCKER_IMAGE_TAG
-  tags:
-    - host_test
-  dependencies: []
+  <<: *host_test_template
   script:
     - ${IDF_PATH}/tools/ci/test_configure_ci_environment.sh
     - rm -rf test_build_system
@@ -415,28 +376,8 @@
     - cd test_build_system
     - ${IDF_PATH}/tools/ci/test_build_system_cmake.sh
 
-test_report:
-  stage: test_report
-  image: $CI_DOCKER_REGISTRY/esp32-ci-env$BOT_DOCKER_IMAGE_TAG
-  tags:
-    - report
-  only:
-    - master
-    - triggers
-    - schedules
-    - /^release\/v/
-    - /^v\d+\.\d+(\.\d+)?($|-)/
-  variables:
-    LOG_PATH: "$CI_PROJECT_DIR/$CI_COMMIT_SHA"
-    TEST_CASE_FILE_PATH: "$CI_PROJECT_DIR/components/idf_test"
-    REPORT_PATH: "$CI_PROJECT_DIR/CI_Test_Report"
-    MODULE_UPDATE_FILE: "$CI_PROJECT_DIR/tools/unit-test-app/tools/ModuleDefinition.yml"
-  #dependencies:
-  #We need all UT* and IT* artifacts except for only a few other
-=======
 test_idf_monitor:
   <<: *host_test_template
->>>>>>> 4f227a4c
   artifacts:
     when: on_failure
     paths:
@@ -462,14 +403,8 @@
     - master
     - /^release\/v/
     - /^v\d+\.\d+(\.\d+)?($|-)/
-    - feature/cmake
   when: on_success
   dependencies: []
-<<<<<<< HEAD
-  variables:
-    GITHUB_PUSH_REFS: refs/remotes/origin/release refs/remotes/origin/master refs/remotes/origin/feature/cmake
-=======
->>>>>>> 4f227a4c
   before_script: *do_nothing_before
   script:
     - mkdir -p ~/.ssh
