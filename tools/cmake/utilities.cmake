# set_default
#
# Define a variable to a default value if otherwise unset.
#
# Priority for new value is:
# - Existing cmake value (ie set with cmake -D, or already set in CMakeLists)
# - Value of any non-empty environment variable of the same name
# - Default value as provided to function
#
function(set_default variable default_value)
    if(NOT ${variable})
        if(DEFINED ENV{${variable}} AND NOT "$ENV{${variable}}" STREQUAL "")
            set(${variable} $ENV{${variable}} PARENT_SCOPE)
        else()
            set(${variable} ${default_value} PARENT_SCOPE)
        endif()
    endif()
endfunction()

# spaces2list
#
# Take a variable whose value was space-delimited values, convert to a cmake
# list (semicolon-delimited)
#
# Note: if using this for directories, keeps the issue in place that
# directories can't contain spaces...
#
# TODO: look at cmake separate_arguments, which is quote-aware
function(spaces2list variable_name)
    string(REPLACE " " ";" tmp "${${variable_name}}")
    set("${variable_name}" "${tmp}" PARENT_SCOPE)
endfunction()

# lines2list
#
# Take a variable with multiple lines of output in it, convert it
# to a cmake list (semicolon-delimited), one line per item
#
function(lines2list variable_name)
    string(REGEX REPLACE "\r?\n" ";" tmp "${${variable_name}}")
    string(REGEX REPLACE ";;" ";" tmp "${tmp}")
    set("${variable_name}" "${tmp}" PARENT_SCOPE)
endfunction()


# move_if_different
#
# If 'source' has different md5sum to 'destination' (or destination
# does not exist, move it across.
#
# If 'source' has the same md5sum as 'destination', delete 'source'.
#
# Avoids timestamp updates for re-generated files where content hasn't
# changed.
function(move_if_different source destination)
    set(do_copy 1)
    file(GLOB dest_exists ${destination})
    if(dest_exists)
        file(MD5 ${source} source_md5)
        file(MD5 ${destination} dest_md5)
        if(source_md5 STREQUAL dest_md5)
            set(do_copy "")
        endif()
    endif()

    if(do_copy)
        message("Moving ${source} -> ${destination}")
        file(RENAME ${source} ${destination})
    else()
        message("Not moving ${source} -> ${destination}")
        file(REMOVE ${source})
    endif()

endfunction()

# target_add_binary_data adds binary data into the built target,
# by converting it to a generated source file which is then compiled
# to a binary object as part of the build
function(target_add_binary_data target embed_file embed_type)
    idf_build_get_property(build_dir BUILD_DIR)
    idf_build_get_property(idf_path IDF_PATH)

    get_filename_component(embed_file "${embed_file}" ABSOLUTE)

    get_filename_component(name "${embed_file}" NAME)
    set(embed_srcfile "${build_dir}/${name}.S")

    add_custom_command(OUTPUT "${embed_srcfile}"
        COMMAND "${CMAKE_COMMAND}"
        -D "DATA_FILE=${embed_file}"
        -D "SOURCE_FILE=${embed_srcfile}"
        -D "FILE_TYPE=${embed_type}"
        -P "${idf_path}/tools/cmake/scripts/data_file_embed_asm.cmake"
        MAIN_DEPENDENCY "${embed_file}"
        DEPENDS "${idf_path}/tools/cmake/scripts/data_file_embed_asm.cmake"
        WORKING_DIRECTORY "${build_dir}"
        VERBATIM)

    set_property(DIRECTORY "${CMAKE_CURRENT_SOURCE_DIR}" APPEND PROPERTY ADDITIONAL_MAKE_CLEAN_FILES "${embed_srcfile}")

    target_sources("${target}" PRIVATE "${embed_srcfile}")
endfunction()

macro(include_if_exists path)
    if(EXISTS "${path}")
        include("${path}")
    endif()
endmacro()

# Append a single line to the file specified
# The line ending is determined by the host OS
function(file_append_line file line)
    if(DEFINED ENV{MSYSTEM} OR CMAKE_HOST_WIN32)
        set(line_ending "\r\n")
    else() # unix
        set(line_ending "\n")
    endif()
    file(READ ${file} existing)
    string(FIND ${existing} ${line_ending} last_newline REVERSE)
    string(LENGTH ${existing} length)
    math(EXPR length "${length}-1")
    if(NOT length EQUAL last_newline) # file doesn't end with a newline
        file(APPEND "${file}" "${line_ending}")
    endif()
    file(APPEND "${file}" "${line}${line_ending}")
endfunction()

# Add one or more linker scripts to the target, including a link-time dependency
#
# Automatically adds a -L search path for the containing directory (if found),
# and then adds -T with the filename only. This allows INCLUDE directives to be
# used to include other linker scripts in the same directory.
<<<<<<< HEAD
#
# TODO: currently multiple linker scripts must be supplied as a single list for "scriptfiles"
# arg, cannot be supplied as list of args
function(target_linker_script target scriptfiles)
    cmake_parse_arguments(_ "PROCESS" "" "" ${ARGN})
=======
function(target_linker_script target deptype scriptfiles)
    cmake_parse_arguments(_ "" "PROCESS" "" ${ARGN})
>>>>>>> 16b300bd
    foreach(scriptfile ${scriptfiles})
        get_filename_component(abs_script "${scriptfile}" ABSOLUTE)
        message(STATUS "Adding linker script ${abs_script}")

        if(__PROCESS)
            get_filename_component(output "${__PROCESS}" ABSOLUTE)
            __ldgen_process_template(${abs_script} ${output})
            set(abs_script ${output})
        endif()

        get_filename_component(search_dir "${abs_script}" DIRECTORY)
        get_filename_component(scriptname "${abs_script}" NAME)

        if(deptype STREQUAL INTERFACE OR deptype STREQUAL PUBLIC)
            get_target_property(link_libraries "${target}" INTERFACE_LINK_LIBRARIES)
        else()
            get_target_property(link_libraries "${target}" LINK_LIBRARIES)
        endif()

        list(FIND "${link_libraries}" "-L ${search_dir}" found_search_dir)
        if(found_search_dir EQUAL "-1")  # not already added as a search path
            target_link_libraries("${target}" "${deptype}" "-L ${search_dir}")
        endif()

        target_link_libraries("${target}" "${deptype}" "-T ${scriptname}")

        # Note: In ESP-IDF, most targets are libraries and libary LINK_DEPENDS don't propagate to
        # executable(s) the library is linked to. Attach manually to executable once it is known.
        #
        # Property INTERFACE_LINK_DEPENDS is available in CMake 3.13 which should propagate link
        # dependencies.
        if(NOT __PROCESS)
            idf_build_set_property(__LINK_DEPENDS ${abs_script} APPEND)
        endif()
    endforeach()
endfunction()

# Convert a CMake list to a JSON list and store it in a variable
function(make_json_list list variable)
    string(REPLACE ";" "\", \"" result "[ \"${list}\" ]")
    set("${variable}" "${result}" PARENT_SCOPE)
endfunction()

# add_prefix
#
# Adds a prefix to each item in the specified list.
#
function(add_prefix var prefix)
    foreach(elm ${ARGN})
        list(APPEND newlist "${prefix}${elm}")
    endforeach()
    set(${var} "${newlist}" PARENT_SCOPE)
endfunction()

# fail_at_build_time
#
# Creates a phony target which fails the build and touches CMakeCache.txt to cause a cmake run next time.
#
# This is used when a missing file is required at CMake runtime, but we can't fail the build if it is not found,
# because the "menuconfig" target may be required to fix the problem.
#
# We cannot use CMAKE_CONFIGURE_DEPENDS instead because it only works for files which exist at CMake runtime.
#
function(fail_at_build_time target_name message_line0)
    idf_build_get_property(idf_path IDF_PATH)
    set(message_lines COMMAND ${CMAKE_COMMAND} -E echo "${message_line0}")
    foreach(message_line ${ARGN})
        set(message_lines ${message_lines} COMMAND ${CMAKE_COMMAND} -E echo "${message_line}")
    endforeach()
    # Generate a timestamp file that gets included. When deleted on build, this forces CMake
    # to rerun.
    string(RANDOM filename)
    set(filename "${CMAKE_CURRENT_BINARY_DIR}/${filename}.cmake")
    file(WRITE "${filename}" "")
    include("${filename}")
    add_custom_target(${target_name} ALL
        ${message_lines}
        COMMAND ${CMAKE_COMMAND} -E remove "${filename}"
        COMMAND ${CMAKE_COMMAND} -P ${idf_path}/tools/cmake/scripts/fail.cmake
        VERBATIM)
endfunction()

function(check_exclusive_args args prefix)
    set(_args ${args})
    spaces2list(_args)
    set(only_arg 0)
    foreach(arg ${_args})
        if(${prefix}_${arg} AND only_arg)
            message(FATAL_ERROR "${args} are exclusive arguments")
        endif()

        if(${prefix}_${arg})
            set(only_arg 1)
        endif()
    endforeach()
endfunction()


# add_compile_options variant for C++ code only
#
# This adds global options, set target properties for
# component-specific flags
function(add_cxx_compile_options)
    foreach(option ${ARGV})
        # note: the Visual Studio Generator doesn't support this...
        add_compile_options($<$<COMPILE_LANGUAGE:CXX>:${option}>)
    endforeach()
endfunction()

# add_compile_options variant for C code only
#
# This adds global options, set target properties for
# component-specific flags
function(add_c_compile_options)
    foreach(option ${ARGV})
        # note: the Visual Studio Generator doesn't support this...
        add_compile_options($<$<COMPILE_LANGUAGE:C>:${option}>)
    endforeach()
endfunction()<|MERGE_RESOLUTION|>--- conflicted
+++ resolved
@@ -130,16 +130,8 @@
 # Automatically adds a -L search path for the containing directory (if found),
 # and then adds -T with the filename only. This allows INCLUDE directives to be
 # used to include other linker scripts in the same directory.
-<<<<<<< HEAD
-#
-# TODO: currently multiple linker scripts must be supplied as a single list for "scriptfiles"
-# arg, cannot be supplied as list of args
-function(target_linker_script target scriptfiles)
-    cmake_parse_arguments(_ "PROCESS" "" "" ${ARGN})
-=======
 function(target_linker_script target deptype scriptfiles)
     cmake_parse_arguments(_ "" "PROCESS" "" ${ARGN})
->>>>>>> 16b300bd
     foreach(scriptfile ${scriptfiles})
         get_filename_component(abs_script "${scriptfile}" ABSOLUTE)
         message(STATUS "Adding linker script ${abs_script}")
