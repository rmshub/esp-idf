
# for parallel jobs, CI_JOB_NAME will be "job_name index/total" (for example, "IT_001 1/2")
# we need to convert to pattern "job_name_index.yml"
.define_config_file_name: &define_config_file_name |
    JOB_NAME_PREFIX=$(echo ${CI_JOB_NAME} | awk '{print $1}')
    JOB_FULL_NAME="${JOB_NAME_PREFIX}_${CI_NODE_INDEX}"
    CONFIG_FILE="${CONFIG_FILE_PATH}/${JOB_FULL_NAME}.yml"

.example_test_template:
  stage: target_test
  when: on_success
  only:
    refs:
      - master
      - /^release\/v/
      - /^v\d+\.\d+(\.\d+)?($|-)/
      - triggers
      - schedules
    variables:
      - $BOT_TRIGGER_WITH_LABEL == null
      - $BOT_LABEL_EXAMPLE_TEST
  dependencies:
    - assign_test
    - build_examples_make
    - build_examples_cmake_esp32
    - build_examples_cmake_esp32s2
  artifacts:
    when: always
    paths:
      - $LOG_PATH
    expire_in: 1 week
    reports:
        junit: $LOG_PATH/*/XUNIT_RESULT.xml
  variables:
    TEST_FW_PATH: "$CI_PROJECT_DIR/tools/tiny-test-fw"
    TEST_CASE_PATH: "$CI_PROJECT_DIR/examples"
    CONFIG_FILE_PATH: "${CI_PROJECT_DIR}/examples/test_configs"
    LOG_PATH: "$CI_PROJECT_DIR/TEST_LOGS"
    ENV_FILE: "$CI_PROJECT_DIR/ci-test-runner-configs/$CI_RUNNER_DESCRIPTION/EnvConfig.yml"
  script:
    - *define_config_file_name
    # first test if config file exists, if not exist, exit 0
    - test -e $CONFIG_FILE || exit 0
    # clone test env configs
    - git clone $TEST_ENV_CONFIG_REPOSITORY
    - python $CHECKOUT_REF_SCRIPT ci-test-runner-configs ci-test-runner-configs
    - cd $TEST_FW_PATH
    # run test
    - python Runner.py $TEST_CASE_PATH -c $CONFIG_FILE -e $ENV_FILE

.unit_test_template:
  extends: .example_test_template
  stage: target_test
  dependencies:
    - assign_test
    - build_esp_idf_tests_make
    - build_esp_idf_tests_cmake
  only:
    refs:
      - master
      - /^release\/v/
      - /^v\d+\.\d+(\.\d+)?($|-)/
      - triggers
      - schedules
    variables:
      - $BOT_TRIGGER_WITH_LABEL == null
      - $BOT_LABEL_UNIT_TEST
  variables:
    TEST_FW_PATH: "$CI_PROJECT_DIR/tools/tiny-test-fw"
    TEST_CASE_PATH: "$CI_PROJECT_DIR/tools/unit-test-app"
    CONFIG_FILE_PATH: "${CI_PROJECT_DIR}/components/idf_test/unit_test/CIConfigs"
    LOG_PATH: "$CI_PROJECT_DIR/TEST_LOGS"
    ENV_FILE: "$CI_PROJECT_DIR/ci-test-runner-configs/$CI_RUNNER_DESCRIPTION/EnvConfig.yml"

.test_template:
  stage: target_test
  when: on_success
  only:
    refs:
      - master
      - /^release\/v/
      - /^v\d+\.\d+(\.\d+)?($|-)/
      - triggers
      - schedules
    variables:
      - $BOT_TRIGGER_WITH_LABEL == null
      - $BOT_LABEL_INTEGRATION_TEST
  dependencies:
    - assign_test
    - build_ssc
  artifacts:
    when: always
    reports:
        junit: $LOG_PATH/*/XUNIT_RESULT.xml
    paths:
      - $LOG_PATH
    expire_in: 1 week
  variables:
    GIT_SUBMODULE_STRATEGY: none
    LOCAL_ENV_CONFIG_PATH: "$CI_PROJECT_DIR/ci-test-runner-configs/$CI_RUNNER_DESCRIPTION/ESP32_IDF"
    LOG_PATH: "${CI_PROJECT_DIR}/${CI_COMMIT_SHA}"
    TEST_CASE_FILE_PATH: "$CI_PROJECT_DIR/components/idf_test/integration_test"
    MODULE_UPDATE_FILE: "$CI_PROJECT_DIR/components/idf_test/ModuleDefinition.yml"
    CONFIG_FILE_PATH: "${CI_PROJECT_DIR}/components/idf_test/integration_test/CIConfigs"
  script:
    - *define_config_file_name
    # first test if config file exists, if not exist, exit 0
    - test -e $CONFIG_FILE || exit 0
    # clone local test env configs
    - git clone $TEST_ENV_CONFIG_REPOSITORY
    - python $CHECKOUT_REF_SCRIPT ci-test-runner-configs ci-test-runner-configs
    # clone test bench
    - git clone $TEST_SCRIPT_REPOSITORY
    - python $CHECKOUT_REF_SCRIPT auto_test_script auto_test_script
    - cd auto_test_script
    # run test
    - python CIRunner.py -l "$LOG_PATH/$JOB_FULL_NAME" -c $CONFIG_FILE -e $LOCAL_ENV_CONFIG_PATH -t $TEST_CASE_FILE_PATH

test_weekend_mqtt:
  extends: .example_test_template
  stage: target_test
  tags:
    - ESP32
    - Example_WIFI
  only:
    variables:
      - $BOT_LABEL_WEEKEND_TEST
  variables:
    TEST_CASE_PATH: "$CI_PROJECT_DIR/components/mqtt/weekend_test"
    TEST_FW_PATH: "$CI_PROJECT_DIR/tools/tiny-test-fw"
    LOG_PATH: "$CI_PROJECT_DIR/TEST_LOGS"
    ENV_FILE: "$CI_PROJECT_DIR/components/mqtt/weekend_test/env.yml"
    CONFIG_FILE_PATH: "$CI_PROJECT_DIR/components/mqtt/weekend_test"

test_weekend_network:
  extends: .example_test_template
  stage: target_test
  image: $CI_DOCKER_REGISTRY/rpi-net-suite$BOT_DOCKER_IMAGE_TAG
  tags:
    - ESP32
    - Example_WIFI
  only:
    variables:
      - $BOT_LABEL_WEEKEND_TEST
  variables:
    TEST_CASE_PATH: "$CI_PROJECT_DIR/components/lwip/weekend_test"
    TEST_FW_PATH: "$CI_PROJECT_DIR/tools/tiny-test-fw"
    LOG_PATH: "$CI_PROJECT_DIR/TEST_LOGS"
    ENV_FILE: "$CI_PROJECT_DIR/components/lwip/weekend_test/env.yml"
    CONFIG_FILE_PATH: "$CI_PROJECT_DIR/components/lwip/weekend_test"

example_test_001:
  extends: .example_test_template
  parallel: 2
  tags:
    - ESP32
    - Example_WIFI

example_test_002:
  extends: .example_test_template
  image: $CI_DOCKER_REGISTRY/ubuntu-test-env$BOT_DOCKER_IMAGE_TAG
  tags:
    - ESP32
    - Example_ShieldBox_Basic

.example_test_003:
  extends: .example_test_template
  tags:
    - ESP32
    - Example_SDIO

example_test_004:
  extends: .example_test_template
  tags:
    - ESP32
    - Example_CAN

example_test_005:
  extends: .example_test_template
  tags:
    - ESP32
    - Example_WIFI_BT

example_test_006:
  extends: .example_test_template
  image: $CI_DOCKER_REGISTRY/ubuntu-test-env$BOT_DOCKER_IMAGE_TAG
  only:
    variables:
      - $BOT_LABEL_IPERF_STRESS_TEST
  tags:
    - ESP32
    - Example_ShieldBox

example_test_007:
  extends: .example_test_template
  tags:
    - ESP32
    - Example_I2C_CCS811_SENSOR

example_test_008:
  extends: .example_test_template
  tags:
    - ESP32
    - Example_Flash_Encryption

example_test_009:
  extends: .example_test_template
  tags:
    - ESP32
    - test_jtag_arm
  artifacts:
      when: always
      paths:
        - $CI_PROJECT_DIR/examples/get-started/hello_world/*.log
      expire_in: 1 week
  variables:
    SETUP_TOOLS: "1"

example_test_010:
  extends: .example_test_template
  tags:
    - ESP32
    - Example_ExtFlash

UT_001:
  extends: .unit_test_template
  parallel: 50
  tags:
    - ESP32_IDF
    - UT_T1_1

# Max. allowed value of 'parallel' is 50.
# See UT_030 below if you want to add more unit test jobs.

UT_002:
  extends: .unit_test_template
  parallel: 30
  tags:
    - ESP32_IDF
    - UT_T1_1
    - psram

UT_003:
  extends: .unit_test_template
  parallel: 3
  tags:
    - ESP32_IDF
    - UT_T1_SDMODE

UT_004:
  extends: .unit_test_template
  parallel: 3
  tags:
    - ESP32_IDF
    - UT_T1_SPIMODE

UT_005:
  extends: .unit_test_template
  tags:
    - ESP32_IDF
    - UT_T1_SDMODE
    - psram

UT_006:
  extends: .unit_test_template
  tags:
    - ESP32_IDF
    - UT_T1_SPIMODE
    - psram

UT_007:
  extends: .unit_test_template
  parallel: 4
  tags:
    - ESP32_IDF
    - UT_T1_GPIO

UT_008:
  extends: .unit_test_template
  tags:
    - ESP32_IDF
    - UT_T1_GPIO
    - psram

UT_009:
  extends: .unit_test_template
  parallel: 4
  tags:
    - ESP32_IDF
    - UT_T1_PCNT

UT_010:
  extends: .unit_test_template
  tags:
    - ESP32_IDF
    - UT_T1_PCNT
    - psram

UT_011:
  extends: .unit_test_template
  parallel: 4
  tags:
    - ESP32_IDF
    - UT_T1_LEDC

UT_012:
  extends: .unit_test_template
  tags:
    - ESP32_IDF
    - UT_T1_LEDC
    - psram

UT_013:
  extends: .unit_test_template
  parallel: 4
  tags:
    - ESP32_IDF
    - UT_T2_RS485

UT_014:
  extends: .unit_test_template
  tags:
    - ESP32_IDF
    - UT_T2_RS485
    - psram

UT_015:
  extends: .unit_test_template
  parallel: 4
  tags:
    - ESP32_IDF
    - UT_T1_RMT

UT_016:
  extends: .unit_test_template
  tags:
    - ESP32_IDF
    - UT_T1_RMT
    - psram

UT_017:
  extends: .unit_test_template
  parallel: 3
  tags:
    - ESP32_IDF
    - EMMC

UT_018:
  extends: .unit_test_template
  parallel: 5
  tags:
    - ESP32_IDF
    - UT_T1_1
    - 8Mpsram

UT_019:
  extends: .unit_test_template
  parallel: 4
  tags:
    - ESP32_IDF
    - Example_SPI_Multi_device

UT_020:
  extends: .unit_test_template
  tags:
    - ESP32_IDF
    - Example_SPI_Multi_device
    - psram

UT_021:
  extends: .unit_test_template
  parallel: 4
  tags:
    - ESP32_IDF
    - UT_T2_I2C

UT_022:
  extends: .unit_test_template
  tags:
    - ESP32_IDF
    - UT_T2_I2C
    - psram

UT_023:
  extends: .unit_test_template
  parallel: 4
  tags:
    - ESP32_IDF
    - UT_T1_MCPWM

UT_024:
  extends: .unit_test_template
  tags:
    - ESP32_IDF
    - UT_T1_MCPWM
    - psram

UT_025:
  extends: .unit_test_template
  parallel: 4
  tags:
    - ESP32_IDF
    - UT_T1_I2S

UT_026:
  extends: .unit_test_template
  tags:
    - ESP32_IDF
    - UT_T1_I2S
    - psram

UT_027:
  extends: .unit_test_template
  parallel: 3
  tags:
    - ESP32_IDF
    - UT_T2_1

UT_028:
  extends: .unit_test_template
  tags:
    - ESP32_IDF
    - UT_T2_1
    - psram

UT_029:
  extends: .unit_test_template
  tags:
    - ESP32_IDF
    - UT_T2_1
    - 8Mpsram

# Gitlab parallel max value is 50. We need to create another UT job if parallel is larger than 50.
UT_030:
  extends: .unit_test_template
  parallel: 10
  tags:
    - ESP32_IDF
    - UT_T1_1

UT_031:
  extends: .unit_test_template
  tags:
    - ESP32_IDF
    - UT_T1_FlashEncryption

UT_032:
  extends: .unit_test_template
  parallel: 4
  tags:
    - ESP32_IDF
    - UT_T2_Ethernet

UT_033:
  extends: .unit_test_template
  tags:
    - ESP32_IDF
    - UT_T2_Ethernet
    - psram

UT_034:
  extends: .unit_test_template
<<<<<<< HEAD
  parallel: 28
  tags:
    - ESP32S2BETA_IDF
    - UT_T1_1
=======
  parallel: 4
  tags:
    - ESP32_IDF
    - UT_T1_ESP_FLASH
>>>>>>> 4c3c109e


nvs_compatible_test:
  extends: .test_template
  artifacts:
    when: always
    paths:
      - $LOG_PATH
      - nvs_wifi.bin
    expire_in: 1 mos
  tags:
    - ESP32_IDF
    - NVS_Compatible
  script:
    - *define_config_file_name
    # first test if config file exists, if not exist, exit 0
    - test -e $CONFIG_FILE || exit 0
    # clone local test env configs
    - git clone $TEST_ENV_CONFIG_REPOSITORY
    - python $CHECKOUT_REF_SCRIPT ci-test-runner-configs ci-test-runner-configs
    # clone test bench
    - git clone $TEST_SCRIPT_REPOSITORY
    - python $CHECKOUT_REF_SCRIPT auto_test_script auto_test_script
    - cd auto_test_script
    # prepare nvs bins
    - ./Tools/prepare_nvs_bin.sh
    # run test
    - python CIRunner.py -l "$LOG_PATH/$JOB_FULL_NAME" -c $CONFIG_FILE -e $LOCAL_ENV_CONFIG_PATH -t $TEST_CASE_FILE_PATH

IT_001:
  extends: .test_template
  parallel: 3
  tags:
    - ESP32_IDF
    - SSC_T1_4

IT_002:
  extends: .test_template
  tags:
    - ESP32_IDF
    - SSC_T1_2

IT_003:
  extends: .test_template
  parallel: 13
  tags:
    - ESP32_IDF
    - SSC_T2_5

IT_004:
  extends: .test_template
  tags:
    - ESP32_IDF
    - SSC_T1_APC

IT_005:
  extends: .test_template
  parallel: 2
  tags:
    - ESP32_IDF
    - SSC_T1_5

IT_006:
  extends: .test_template
  parallel: 8
  tags:
    - ESP32_IDF
    - SSC_T1_6

IT_007:
  extends: .test_template
  parallel: 3
  tags:
    - ESP32_IDF
    - SSC_T1_7

IT_008:
  extends: .test_template
  tags:
    - ESP32_IDF
    - SSC_T1_8

IT_009:
  extends: .test_template
  tags:
    - ESP32_IDF
    - SSC_T1_3

IT_010:
  extends: .test_template
  parallel: 4
  tags:
    - ESP32_IDF
    - SSC_T5_1

IT_011:
  extends: .test_template
  tags:
    - ESP32_IDF
    - SSC_T1_MESH1

IT_012:
  extends: .test_template
  parallel: 2
  tags:
    - ESP32_IDF
    - SSC_T2_MESH1

IT_013:
  extends: .test_template
  tags:
    - ESP32_IDF
    - SSC_T3_MESH1

IT_014:
  extends: .test_template
  tags:
    - ESP32_IDF
    - SSC_T6_MESH1

IT_015:
  extends: .test_template
  tags:
    - ESP32_IDF
    - SSC_T12_MESH1

IT_016:
  extends: .test_template
  tags:
    - ESP32_IDF
    - SSC_T50_MESH1

IT_017:
  extends: .test_template
  tags:
    - ESP32_IDF
    - SSC_T1_MESH2

IT_018:
  extends: .test_template
  parallel: 2
  tags:
    - ESP32_IDF
    - SSC_T1_9

IT_019:
  extends: .test_template
  parallel: 2
  tags:
    - ESP32_IDF
    - SSC_T2_2

IT_020:
  extends: .test_template
  tags:
    - ESP32_IDF
    - SSC_T2_3

IT_021:
  extends: .test_template
  tags:
    - ESP32_IDF
    - SSC_T2_4<|MERGE_RESOLUTION|>--- conflicted
+++ resolved
@@ -460,18 +460,17 @@
 
 UT_034:
   extends: .unit_test_template
-<<<<<<< HEAD
+  parallel: 4
+  tags:
+    - ESP32_IDF
+    - UT_T1_ESP_FLASH
+
+UT_035:
+  extends: .unit_test_template
   parallel: 28
   tags:
     - ESP32S2BETA_IDF
     - UT_T1_1
-=======
-  parallel: 4
-  tags:
-    - ESP32_IDF
-    - UT_T1_ESP_FLASH
->>>>>>> 4c3c109e
-
 
 nvs_compatible_test:
   extends: .test_template
